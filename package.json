--- conflicted
+++ resolved
@@ -1,12 +1,7 @@
 {
   "name": "@stoqey/ib",
-<<<<<<< HEAD
-  "version": "1.3.4",
+  "version": "1.3.5",
   "private": false,
-=======
-  "private": false,
-  "version": "1.3.5",
->>>>>>> 395d9431
   "description": "Interactive Brokers TWS/IB Gateway API client library for Node.js (TS)",
   "keywords": [
     "interactive",
