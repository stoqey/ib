--- conflicted
+++ resolved
@@ -1,42 +1,8 @@
 {
   "name": "@stoqey/ib",
-<<<<<<< HEAD
-  "version": "1.3.5",
+  "version": "1.3.6",
   "private": false,
   "description": "Interactive Brokers TWS/IB Gateway API client library for Node.js (TS)",
-=======
-  "private": false,
-  "version": "1.3.6",
-  "description": "Interactive Brokers TWS/IB Gateway API client library for Node.js (TS)",
-  "main": "dist/index.js",
-  "types": "dist/index.d.ts",
-  "files": [
-    "dist/",
-    "register/",
-    "LICENSE"
-  ],
-  "scripts": {
-    "lint": "eslint . --ext .ts",
-    "test": "jest --maxWorkers=8 --reporters=default --useStderr --detectOpenHandles",
-    "test-next": "jest ./src/tests/unit/api-next/ --maxWorkers=8 --reporters=default --useStderr --detectOpenHandles",
-    "clean": "rm -rf dist",
-    "build": "yarn clean && yarn tsc",
-    "build:watch": "yarn tsc --watch",
-    "prepublishOnly": "yarn build",
-    "release": "yarn lint && yarn test && yarn doc && yarn build",
-    "doc": "typedoc --excludeInternal",
-    "doc:dev": "typedoc --out ./doc-dev",
-    "tsc": "./node_modules/.bin/tsc",
-    "type-check": "yarn lint && tsc --noEmit"
-  },
-  "engines": {
-    "node": ">=18.0.0"
-  },
-  "repository": {
-    "type": "git",
-    "url": "git://github.com/stoqey/ib.git"
-  },
->>>>>>> a250e579
   "keywords": [
     "interactive",
     "brokers",
