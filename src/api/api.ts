--- conflicted
+++ resolved
@@ -445,11 +445,7 @@
    */
   cancelScannerSubscription(reqId: number): IBApi {
     this.controller.schedule(() =>
-<<<<<<< HEAD
-      this.controller.encoder.cancelScannerSubscription(reqId)
-=======
-      this.controller.encoder.cancelScannerSubscription(tickerId),
->>>>>>> 61d1e8a9
+      this.controller.encoder.cancelScannerSubscription(reqId),
     );
     return this;
   }
