--- conflicted
+++ resolved
@@ -47,7 +47,6 @@
   AccountPositionsUpdate,
 } from "./position/position";
 
-<<<<<<< HEAD
 // market depth
 
 export {
@@ -57,11 +56,12 @@
   OrderBook,
   OrderBookUpdate,
 } from "./market-depth/order-book";
-=======
+
 // Order
+
 export { OpenOrder } from "./order/open-order";
 export { OpenOrdersUpdate } from "./order/open-order-update";
->>>>>>> 6337f9ab
+export { ExecutionDetail } from "./order/execution-detail";
 
 // IBApiNext
 
