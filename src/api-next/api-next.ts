import { lastValueFrom, Observable, Subject } from "rxjs";
import { map } from "rxjs/operators";
import {
  Bar,
  Contract,
  ContractDetails,
  DepthMktDataDescription,
  DurationUnit,
  ErrorCode,
  EventName,
  HistogramEntry,
  HistoricalTick,
  HistoricalTickBidAsk,
  HistoricalTickLast,
  Order,
} from "../";
import LogLevel from "../api/data/enum/log-level";
import {
  AccountSummaryValue,
  ConnectionState,
  IBApiNextError,
  IBApiTickType,
  MarketDataTick,
  MarketDataType,
  PnL,
  PnLSingle,
  AccountSummariesUpdate,
  AccountPositionsUpdate,
  Position,
  ContractDetailsUpdate,
  MarketDataUpdate,
  IBApiNextTickType,
} from "./";
import { ConsoleLogger } from "../core/api-next/console-logger";
import { Logger } from "./common/logger";
import { IBApiNextSubscription } from "../core/api-next/subscription";
import { IBApiNextSubscriptionRegistry } from "../core/api-next/subscription-registry";
import {
  MutableAccountSummaryTagValues,
  MutableAccountSummaryValues,
  MutableAccountSummaries,
} from "../core/api-next/api/account/mutable-account-summary";
import { MutableAccountPositions } from "../core/api-next/api/position/mutable-account-positions-update";
import { MutableMarketData } from "../core/api-next/api/market/mutable-market-data";
import { IBApiNextLogger } from "../core/api-next/logger";
import { IBApiAutoConnection } from "../core/api-next/auto-connection";

/**
 * @internal
 *
 * An invalid request id.
 */
const INVALID_REQ_ID = -1;

/**
 * @internal
 *
 * Log tag used on messages created by IBApiNext.
 */
const LOG_TAG = "IBApiNext";

/**
 * @internal
 *
 * Log tag used on messages that have been received from TWS / IB Gateway.
 */
const TWS_LOG_TAG = "TWS";

/**
 * @internal
 *
 * Returns undefined is the value is Number.MAX_VALUE, or the value otherwise.
 */
function undefineMax(v: number | undefined): number | undefined {
  return v === undefined || v === Number.MAX_VALUE ? undefined : v;
}

/**
 * Input arguments on the [[IBApiNext]] constructor.
 */
export interface IBApiNextCreationOptions {
  /**
   * Hostname of the TWS (or IB Gateway).
   *
   * Default is 'localhost'.
   */
  host?: string;

  /**
   * Hostname of the TWS (or IB Gateway).
   *
   * Default is 7496, which is the default setting on TWS for live-accounts.
   */
  port?: number;

  /**
   * The auto-reconnect interval in milliseconds.
   * If 0 or undefined, auto-reconnect will be disabled.
   */
  reconnectInterval?: number;

  /**
   * The connection-watchdog timeout interval in seconds.
   *
   * The connection-watchdog monitors the socket connection to TWS/IB Gateway for
   * activity and triggers a re-connect if TWS/IB Gateway does not response within
   * the given amount of time.
   * If 0 or undefined, the connection-watchdog will be disabled.
   */
  connectionWatchdogInterval?: number;

  /**
   * Max. number of requests per second, sent to TWS/IB Gateway.
   * Default is 40. IB specifies 50 requests/s as maximum.
   *
   * Note that sending large amount of requests within a small amount of time, significantly increases resource
   * consumption of the TWS/IB Gateway (especially memory consumption). If you experience any lags, hangs or crashes
   * on TWS/IB Gateway while sending request bursts, try to reduce this value.
   */
  maxReqPerSec?: number;

  /**
   * Custom logger implementation.
   *
   * By default [[IBApiNext]] does log to console.
   * If you want to log to a different target (i.e. a file or pipe),
   * set this attribute to your custom [[IBApiNextLogger]] implementation.
   */
  logger?: Logger;
}

/**
 * Next-gen Typescript implementation of the Interactive Brokers TWS (or IB Gateway) API.
 *
 * If you prefer to stay as close as possible to the official TWS API interfaces and functionality,
 * use [[IBApi]].
 *
 * If you prefer to use an API that provides some more convenience functions, such as auto-reconnect
 * or RxJS Observables that stay functional during re-connect, use [[IBApiNext]].
 *
 * [[IBApiNext]] does return RxJS Observables on most of the functions.
 * The first subscriber will send the request to TWS, while the last un-subscriber will cancel it.
 * Any subscriber in between will get a replay of the latest received value(s).
 * This is also the case if you call same function with same arguments multiple times ([[IBApiNext]]
 * will make sure that a similar subscription is not requested multiple times from TWS, but it will
 * become a new observers to the existing subscription).
 * In case of an error, a re-subscribe will send the TWS request again (it is fully compatible to RxJS
 * operators, e.g. retry or retryWhen).
 *
 * Note that connection errors are not reported to the returned Observables as returned by get-functions,
 * but they will simply stop emitting values until TWS connection is re-established.
 * Use [[IBApiNext.connectState]] for observing the connection state.
 */
export class IBApiNext {
  /**
   * Create an [[IBApiNext]] object.
   *
   * @param options Creation options.
   */
  constructor(options?: IBApiNextCreationOptions) {
    this.logger = new IBApiNextLogger(options?.logger ?? new ConsoleLogger());

    // create the IBApiAutoConnection and subscription registry

    this.api = new IBApiAutoConnection(
      options?.reconnectInterval ?? 0,
      (options?.connectionWatchdogInterval ?? 0) * 1000,
      this.logger,
      options
    );
    this.subscriptions = new IBApiNextSubscriptionRegistry(this.api, this);

    // setup error event handler (bound to lifetime of IBApiAutoConnection so we never unregister)

    this.api.on(
      EventName.error,
      (error: Error, code: ErrorCode, reqId: number) => {
        const apiError: IBApiNextError = { error, code, reqId };
        // handle warnings - they are also reported on TWS error callback, but we DO NOT want to emit
        // it as error into the subject (and cancel the subscription).
        if (code >= 2100 && code < 3000) {
          this.logger.warn(
            TWS_LOG_TAG,
            `${error.message} - Code: ${code} - ReqId: ${reqId}`
          );
          return;
        }
        // emit to the subscription subject
        if (reqId !== INVALID_REQ_ID) {
          this.subscriptions.dispatchError(reqId, apiError);
        }
        // emit to global error subject
        this.errorSubject.next(apiError);
      }
    );

    // setup TWS server version event handler  (bound to lifetime of IBApiAutoConnection so we never unregister)

    this.api.on(EventName.server, (version, connectionTime) => {
      this.logger.info(
        TWS_LOG_TAG,
        `Server Version: ${version}. Connection time ${connectionTime}`
      );
    });

    // setup TWS info message event handler  (bound to lifetime of IBApiAutoConnection so we never unregister)

    this.api.on(EventName.info, (message: string) => {
      this.logger.info(TWS_LOG_TAG, message);
    });
  }

  /** The [[IBApiNextLogger]] instance. */
  public readonly logger: IBApiNextLogger;

  /** The [[IBApi]] with auto-reconnect. */
  private readonly api: IBApiAutoConnection;

  /** The subscription registry. */
  private readonly subscriptions: IBApiNextSubscriptionRegistry;

  /**
   * @internal
   * The next unused request id.
   * For internal use only.
   */
  get nextReqId(): number {
    return this._nextReqId++;
  }

  private _nextReqId = 1;

  /**
   * The IBApi error [[Subject]].
   *
   * All errors from [[IBApi]] error events will be sent to this subject.
   */
  public readonly errorSubject = new Subject<IBApiNextError>();

  /** Get the current log level. */
  get logLevel(): LogLevel {
    return this.logger.logLevel;
  }

  /** Set the current log level. */
  set logLevel(level: LogLevel) {
    this.logger.logLevel = level;
    this.api.setServerLogLevel(level);
  }

  /**
   * Get an [[Observable]] to receive errors on IB API.
   *
   * Errors that have a valid request id, will additionally be sent to
   * the observers of the request.
   */
  get error(): Observable<IBApiNextError> {
    return this.errorSubject;
  }

  /**
   * Get an [[Observable]] for observing the connection-state.
   */
  get connectionState(): Observable<ConnectionState> {
    return this.api.connectionState;
  }

  /** Returns true if currently connected, false otherwise. */
  get isConnected(): boolean {
    return this.api.isConnected;
  }

  /**
   * Connect to the TWS or IB Gateway.
   *
   * @param clientId A fixed client id to be used on all connection
   * attempts. If not specified, the first connection will use the
   * default client id (0) and increment it with each re-connection
   * attempt.
   *
   * @sse [[connectionState]] for observing the connection state.
   */
  connect(clientId?: number): IBApiNext {
    this.logger.debug(LOG_TAG, `connect(${clientId})`);
    this.api.connect(clientId);
    return this;
  }

  /**
   * Disconnect from the TWS or IB Gateway.
   *
   * Use [[connectionState]] for observing the connection state.
   */
  disconnect(): IBApiNext {
    this.logger.debug(LOG_TAG, "disconnect()");
    this.api.disconnect();
    return this;
  }

  /** currentTime event handler.  */
  private onCurrentTime = (
    subscriptions: Map<number, IBApiNextSubscription<number>>,
    time: number
  ): void => {
    subscriptions.forEach((sub) => {
      sub.next({ all: time });
      sub.complete();
    });
  };

  /**
   * Get TWS's current time.
   */
  getCurrentTime(): Promise<number> {
    return lastValueFrom(
      this.subscriptions
        .register<number>(
          () => {
            this.api.reqCurrentTime();
          },
          undefined,
          [[EventName.currentTime, this.onCurrentTime]],
          "reqCurrentTime" // use same instance id each time, to make sure there is only 1 pending request at time
        )
        .pipe(map((v: { all: number }) => v.all))
    );
  }

  /** managedAccounts event handler.  */
  private onManagedAccts = (
    subscriptions: Map<number, IBApiNextSubscription<string[]>>,
    accountsList: string
  ): void => {
    const accounts = accountsList.split(",");
    subscriptions.forEach((sub) => {
      sub.next({ all: accounts });
      sub.complete();
    });
  };

  /**
   * Get the accounts to which the logged user has access to.
   */
  getManagedAccounts(): Promise<string[]> {
    return lastValueFrom(
      this.subscriptions
        .register<string[]>(
          () => {
            this.api.reqManagedAccts();
          },
          undefined,
          [[EventName.managedAccounts, this.onManagedAccts]],
          "getManagedAccounts" // use same instance id each time, to make sure there is only 1 pending request at time
        )
        .pipe(map((v: { all: string[] }) => v.all))
    );
  }

  /** accountSummary event handler */
  private readonly onAccountSummary = (
    subscriptions: Map<number, IBApiNextSubscription<MutableAccountSummaries>>,
    reqId: number,
    account: string,
    tag: string,
    value: string,
    currency: string
  ): void => {
    // get the subscription

    const subscription = subscriptions.get(reqId);
    if (!subscription) {
      return;
    }

    // update latest value on cache

    const cached = subscription.lastAllValue ?? new MutableAccountSummaries();

    const lastValue = cached
      .getOrAdd(account, () => new MutableAccountSummaryTagValues())
      .getOrAdd(tag, () => new MutableAccountSummaryValues());

    const hasChanged = lastValue.has(currency);

    const updatedValue: AccountSummaryValue = {
      value: value,
      ingressTm: Date.now(),
    };

    lastValue.set(currency, updatedValue);

    // sent change to subscribers

    const accountSummaryUpdate = new MutableAccountSummaries([
      [
        account,
        new MutableAccountSummaryTagValues([
          [tag, new MutableAccountSummaryValues([[currency, updatedValue]])],
        ]),
      ],
    ]);

    if (hasChanged) {
      subscription.next({
        all: cached,
        changed: accountSummaryUpdate,
      });
    } else {
      subscription.next({
        all: cached,
        added: accountSummaryUpdate,
      });
    }
  };

  /**
   * Create subscription to receive the account summaries of all linked accounts as presented in the TWS' Account Summary tab.
   *
   * All account summaries are sent on the first event.
   * Use incrementalUpdates argument to switch between incremental or full update mode.
   * With incremental updates, only changed account summary values will be sent after the initial complete list.
   * Without incremental updates, the complete list of account summaries will be sent again if any value has changed.
   *
   * https://www.interactivebrokers.com/en/software/tws/accountwindowtop.htm
   *
   * @param group Set to "All" to return account summary data for all accounts,
   * or set to a specific Advisor Account Group name that has already been created in TWS Global Configuration.
   * @param tags A comma separated list with the desired tags:
   * - AccountType — Identifies the IB account structure
   * - NetLiquidation — The basis for determining the price of the assets in your account. Total cash value + stock value + options value + bond value
   * - TotalCashValue — Total cash balance recognized at the time of trade + futures PNL
   * - SettledCash — Cash recognized at the time of settlement - purchases at the time of trade - commissions - taxes - fees
   * - AccruedCash — Total accrued cash value of stock, commodities and securities
   * - BuyingPower — Buying power serves as a measurement of the dollar value of securities that one may purchase in a securities account without depositing additional funds
   * - EquityWithLoanValue — Forms the basis for determining whether a client has the necessary assets to either initiate or maintain security positions. Cash + stocks + bonds + mutual funds
   * - PreviousEquityWithLoanValue — Marginable Equity with Loan value as of 16:00 ET the previous day
   * - GrossPositionValue — The sum of the absolute value of all stock and equity option positions
   * - RegTEquity — Regulation T equity for universal account
   * - RegTMargin — Regulation T margin for universal account
   * - SMA — Special Memorandum Account: Line of credit created when the market value of securities in a Regulation T account increase in value
   * - InitMarginReq — Initial Margin requirement of whole portfolio
   * - MaintMarginReq — Maintenance Margin requirement of whole portfolio
   * - AvailableFunds — This value tells what you have available for trading
   * - ExcessLiquidity — This value shows your margin cushion, before liquidation
   * - Cushion — Excess liquidity as a percentage of net liquidation value
   * - FullInitMarginReq — Initial Margin of whole portfolio with no discounts or intraday credits
   * - FullMaintMarginReq — Maintenance Margin of whole portfolio with no discounts or intraday credits
   * - FullAvailableFunds — Available funds of whole portfolio with no discounts or intraday credits
   * - FullExcessLiquidity — Excess liquidity of whole portfolio with no discounts or intraday credits
   * - LookAheadNextChange — Time when look-ahead values take effect
   * - LookAheadInitMarginReq — Initial Margin requirement of whole portfolio as of next period's margin change
   * - LookAheadMaintMarginReq — Maintenance Margin requirement of whole portfolio as of next period's margin change
   * - LookAheadAvailableFunds — This value reflects your available funds at the next margin change
   * - LookAheadExcessLiquidity — This value reflects your excess liquidity at the next margin change
   * - HighestSeverity — A measure of how close the account is to liquidation
   * - DayTradesRemaining — The Number of Open/Close trades a user could put on before Pattern Day Trading is detected. A value of "-1" means that the user can put on unlimited day trades.
   * - Leverage — GrossPositionValue / NetLiquidation
   * - $LEDGER — Single flag to relay all cash balance tags*, only in base currency.
   * - $LEDGER:CURRENCY — Single flag to relay all cash balance tags*, only in the specified currency.
   * - $LEDGER:ALL — Single flag to relay all cash balance tags* in all currencies.
   */
  getAccountSummary(
    group: string,
    tags: string
  ): Observable<AccountSummariesUpdate> {
    return this.subscriptions.register<MutableAccountSummaries>(
      (reqId) => {
        this.api.reqAccountSummary(reqId, group, tags);
      },
      (reqId) => {
        this.api.cancelAccountSummary(reqId);
      },
      [[EventName.accountSummary, this.onAccountSummary]],
      `${group}:${tags}`
    );
  }

  /** position event handler */
  private readonly onPosition = (
    subscriptions: Map<number, IBApiNextSubscription<MutableAccountPositions>>,
    account: string,
    contract: Contract,
    pos: number,
    avgCost: number
  ): void => {
    const updatedPosition: Position = { account, contract, pos, avgCost };

    // notify all subscribers

    subscriptions.forEach((subscription) => {
      // update latest value on cache

      let hasAdded = false;
      let hasRemoved = false;

      const cached = subscription.lastAllValue ?? new MutableAccountPositions();
      const accountPositions = cached.getOrAdd(account, () => []);
      const changePositionIndex = accountPositions.findIndex(
        (p) => p.contract.conId == contract.conId
      );

      if (changePositionIndex === -1) {
        // new position - add it
        accountPositions.push(updatedPosition);
        hasAdded = true;
      } else {
        if (!pos) {
          // zero size - remove it
          accountPositions.splice(changePositionIndex);
          hasRemoved = true;
        } else {
          // update
          accountPositions[changePositionIndex] = updatedPosition;
        }
      }

      if (hasAdded) {
        subscription.next({
          all: cached,
          added: new MutableAccountPositions([[account, [updatedPosition]]]),
        });
      } else if (hasRemoved) {
        subscription.next({
          all: cached,
          removed: new MutableAccountPositions([[account, [updatedPosition]]]),
        });
      } else {
        subscription.next({
          all: cached,
          changed: new MutableAccountPositions([[account, [updatedPosition]]]),
        });
      }
    });
  };

  /**
   * Create subscription to receive the positions on all accessible accounts.
   */
  getPositions(): Observable<AccountPositionsUpdate> {
    return this.subscriptions.register<MutableAccountPositions>(
      () => {
        this.api.reqPositions();
      },
      () => {
        this.api.cancelPositions();
      },
      [[EventName.position, this.onPosition]],
      "getPositions"
    );
  }

  /** contractDetails event handler */
  private readonly onContractDetails = (
    subscriptions: Map<number, IBApiNextSubscription<ContractDetails[]>>,
    reqId: number,
    details: ContractDetails
  ) => {
    // get the subscription

    const subscription = subscriptions.get(reqId);
    if (!subscription) {
      return;
    }

    // update latest value on cache

    const cached = subscription.lastAllValue ?? [];
    cached.push(details);

    // sent change to subscribers

    subscription.next({
      all: cached,
      added: [details],
    });
  };

  /** contractDetailsEnd event handler */
  private readonly onContractDetailsEnd = (
    subscriptions: Map<number, IBApiNextSubscription<ContractDetails[]>>,
    reqId: number
  ) => {
    // get the subscription

    const subscription = subscriptions.get(reqId);
    if (!subscription) {
      return;
    }

    // signal completion

    subscription.complete();
  };

  /**
   * Request contract information form TWS.
   * This method will provide all the contracts matching the contract provided.
   *
   * It can also be used to retrieve complete options and futures chains.
   * Though it is now (in API version > 9.72.12) advised to use reqSecDefOptParams for that purpose.
   *
   * This information will be emitted as contractDetails event.
   *
   * @param contract The contract used as sample to query the available contracts.
   */
  getContractDetails(contract: Contract): Observable<ContractDetailsUpdate> {
    return this.subscriptions.register<ContractDetails[]>(
      (reqId) => {
        this.api.reqContractDetails(reqId, contract);
      },
      undefined,
      [
        [EventName.contractDetails, this.onContractDetails],
        [EventName.contractDetailsEnd, this.onContractDetailsEnd],
      ]
    );
  }

  /** pnl event handler. */
  private onPnL = (
    subscriptions: Map<number, IBApiNextSubscription<PnL>>,
    reqId: number,
    dailyPnL: number,
    unrealizedPnL: number,
    realizedPnL: number
  ): void => {
    // get subscription

    const subscription = subscriptions.get(reqId);
    if (!subscription) {
      return;
    }

    // sent change to subscribers

    subscription.next({
      all: { dailyPnL, unrealizedPnL, realizedPnL },
    });
  };

  /**
   * Create a subscription to receive real time daily PnL and unrealized PnL updates.
   *
   * @param account Account for which to receive PnL updates.
   * @param modelCode Specify to request PnL updates for a specific model.
   */
  getPnL(account: string, model?: string): Observable<PnL> {
    return this.subscriptions
      .register(
        (reqId) => {
          this.api.reqPnL(reqId, account, model);
        },
        (reqId) => {
          this.api.cancelPnL(reqId);
        },
        [[EventName.pnl, this.onPnL]],
        `${account}:${model}`
      )
      .pipe(map((v: { all: PnL }) => v.all));
  }

  /** pnlSingle event handler. */
  private readonly onPnLSingle = (
    subscriptions: Map<number, IBApiNextSubscription<PnLSingle>>,
    reqId: number,
    pos: number,
    dailyPnL: number,
    unrealizedPnL: number,
    realizedPnL: number,
    value: number
  ) => {
    // get subscription

    const subscription = subscriptions.get(reqId);
    if (!subscription) {
      return;
    }

    // sent change to subscribers

    subscription.next({
      all: {
        position: pos,
        dailyPnL: undefineMax(dailyPnL),
        unrealizedPnL: undefineMax(unrealizedPnL),
        realizedPnL: undefineMax(realizedPnL),
        marketValue: undefineMax(value),
      },
    });
  };

  /**
   * Create a subscription to receive real time updates for daily PnL of individual positions.
   *
   * @param account Account in which position exists.
   * @param modelCode Model in which position exists.
   * @param conId Contract ID (conId) of contract to receive daily PnL updates for.
   */
  getPnLSingle(
    account: string,
    modelCode: string,
    conId: number
  ): Observable<PnLSingle> {
    return this.subscriptions
      .register<PnLSingle>(
        (reqId) => {
          this.api.reqPnLSingle(reqId, account, modelCode, conId);
        },
        (reqId) => {
          this.api.cancelPnLSingle(reqId);
        },
        [[EventName.pnlSingle, this.onPnLSingle]],
        `${account}:${modelCode}:${conId}`
      )
      .pipe(map((v: { all: PnLSingle }) => v.all));
  }

  /**
   * Switches data type returned from reqMktData request to "frozen", "delayed" or "delayed-frozen" market data.
   * Requires TWS/IBG v963+.
   *
   * By default only real-time [[MarketDataType.REALTIME]] market data is enabled.
   *
   * The API can receive frozen market data from Trader Workstation.
   * Frozen market data is the last data recorded in our system.
   * During normal trading hours, the API receives real-time market data.
   * Invoking this function with argument [[MarketDataType.FROZEN]] requests a switch to frozen data immediately or after the close.
   * When the market reopens, the market data type will automatically switch back to real time if available.
   *
   * @param type The requested market data type.
   */
  setMarketDataType(type: MarketDataType): void {
    this.api.reqMarketDataType(type);
  }

  /** tickPrice, tickSize and tickGeneric event handler */
  private readonly onTick = (
    subscriptions: Map<number, IBApiNextSubscription<MutableMarketData>>,
    reqId: number,
    tickType: IBApiTickType,
    value: number
  ): void => {
    // filter -1 on Bid/Ask and Number.MAX_VALUE on all.

    if (
      value === -1 &&
      (tickType === IBApiTickType.BID ||
        tickType === IBApiTickType.DELAYED_BID ||
        tickType === IBApiTickType.ASK ||
        tickType === IBApiTickType.DELAYED_ASK)
    ) {
      value = Number.MAX_VALUE;
    }
    if (value === Number.MAX_VALUE) {
      return;
    }

    // get subscription

    const subscription = subscriptions.get(reqId);
    if (!subscription) {
      return;
    }

    // update latest value on cache

    const cached = subscription.lastAllValue ?? new MutableMarketData();
    const hasChanged = cached.has(tickType);

    const updatedValue: MarketDataTick = {
      value,
      ingressTm: Date.now(),
    };

    cached.set(tickType, updatedValue);

    // deliver to subject

    if (hasChanged) {
      subscription.next({
        all: cached,
        changed: new MutableMarketData([[tickType, updatedValue]]),
      });
    } else {
      subscription.next({
        all: cached,
        added: new MutableMarketData([[tickType, updatedValue]]),
      });
    }
  };

  /** tickOptionComputationHandler event handler */
  private readonly onTickOptionComputation = (
    subscriptions: Map<number, IBApiNextSubscription<MutableMarketData>>,
    reqId: number,
    field: number,
    impliedVolatility: number,
    delta: number,
    optPrice: number,
    pvDividend: number,
    gamma: number,
    vega: number,
    theta: number,
    undPrice: number
  ): void => {
    // get subscription

    const subscription = subscriptions.get(reqId);
    if (!subscription) {
      return;
    }

    // generate [[IBApiNext]] market data ticks

    const now = Date.now();

    const ticks: [IBApiNextTickType, MarketDataTick][] = [
      [
        IBApiNextTickType.OPTION_UNDERLYING,
        { value: undPrice, ingressTm: now },
      ],
      [
        IBApiNextTickType.OPTION_PV_DIVIDEND,
        { value: pvDividend, ingressTm: now },
      ],
    ];

    switch (field) {
      case IBApiTickType.BID_OPTION:
        ticks.push(
          [
            IBApiNextTickType.BID_OPTION_IV,
            { value: impliedVolatility, ingressTm: now },
          ],
          [
            IBApiNextTickType.BID_OPTION_DELTA,
            { value: delta, ingressTm: now },
          ],
          [
            IBApiNextTickType.BID_OPTION_PRICE,
            { value: optPrice, ingressTm: now },
          ],
          [
            IBApiNextTickType.BID_OPTION_GAMMA,
            { value: gamma, ingressTm: now },
          ],
          [IBApiNextTickType.BID_OPTION_VEGA, { value: vega, ingressTm: now }],
          [IBApiNextTickType.BID_OPTION_THETA, { value: theta, ingressTm: now }]
        );
        break;
      case IBApiTickType.DELAYED_BID_OPTION:
        ticks.push(
          [
            IBApiNextTickType.DELAYED_BID_OPTION_IV,
            { value: impliedVolatility, ingressTm: now },
          ],
          [
            IBApiNextTickType.DELAYED_BID_OPTION_DELTA,
            { value: delta, ingressTm: now },
          ],
          [
            IBApiNextTickType.DELAYED_BID_OPTION_PRICE,
            { value: optPrice, ingressTm: now },
          ],
          [
            IBApiNextTickType.DELAYED_BID_OPTION_GAMMA,
            { value: gamma, ingressTm: now },
          ],
          [
            IBApiNextTickType.DELAYED_BID_OPTION_VEGA,
            { value: vega, ingressTm: now },
          ],
          [
            IBApiNextTickType.DELAYED_BID_OPTION_THETA,
            { value: theta, ingressTm: now },
          ]
        );
        break;
      case IBApiTickType.ASK_OPTION:
        ticks.push(
          [
            IBApiNextTickType.ASK_OPTION_IV,
            { value: impliedVolatility, ingressTm: now },
          ],
          [
            IBApiNextTickType.ASK_OPTION_DELTA,
            { value: delta, ingressTm: now },
          ],
          [
            IBApiNextTickType.ASK_OPTION_PRICE,
            { value: optPrice, ingressTm: now },
          ],
          [
            IBApiNextTickType.ASK_OPTION_GAMMA,
            { value: gamma, ingressTm: now },
          ],
          [IBApiNextTickType.ASK_OPTION_VEGA, { value: vega, ingressTm: now }],
          [IBApiNextTickType.ASK_OPTION_THETA, { value: theta, ingressTm: now }]
        );
        break;
      case IBApiTickType.DELAYED_ASK_OPTION:
        ticks.push(
          [
            IBApiNextTickType.DELAYED_ASK_OPTION_IV,
            { value: impliedVolatility, ingressTm: now },
          ],
          [
            IBApiNextTickType.DELAYED_ASK_OPTION_DELTA,
            { value: delta, ingressTm: now },
          ],
          [
            IBApiNextTickType.DELAYED_ASK_OPTION_PRICE,
            { value: optPrice, ingressTm: now },
          ],
          [
            IBApiNextTickType.DELAYED_ASK_OPTION_GAMMA,
            { value: gamma, ingressTm: now },
          ],
          [
            IBApiNextTickType.DELAYED_ASK_OPTION_VEGA,
            { value: vega, ingressTm: now },
          ],
          [
            IBApiNextTickType.DELAYED_ASK_OPTION_THETA,
            { value: theta, ingressTm: now },
          ]
        );
        break;
      case IBApiTickType.LAST_OPTION:
        ticks.push(
          [
            IBApiNextTickType.LAST_OPTION_IV,
            { value: impliedVolatility, ingressTm: now },
          ],
          [
            IBApiNextTickType.LAST_OPTION_DELTA,
            { value: delta, ingressTm: now },
          ],
          [
            IBApiNextTickType.LAST_OPTION_PRICE,
            { value: optPrice, ingressTm: now },
          ],
          [
            IBApiNextTickType.LAST_OPTION_GAMMA,
            { value: gamma, ingressTm: now },
          ],
          [IBApiNextTickType.LAST_OPTION_VEGA, { value: vega, ingressTm: now }],
          [
            IBApiNextTickType.LAST_OPTION_THETA,
            { value: theta, ingressTm: now },
          ]
        );
        break;
      case IBApiTickType.DELAYED_LAST_OPTION:
        ticks.push(
          [
            IBApiNextTickType.DELAYED_LAST_OPTION_IV,
            { value: impliedVolatility, ingressTm: now },
          ],
          [
            IBApiNextTickType.DELAYED_LAST_OPTION_DELTA,
            { value: delta, ingressTm: now },
          ],
          [
            IBApiNextTickType.DELAYED_LAST_OPTION_PRICE,
            { value: optPrice, ingressTm: now },
          ],
          [
            IBApiNextTickType.DELAYED_LAST_OPTION_GAMMA,
            { value: gamma, ingressTm: now },
          ],
          [
            IBApiNextTickType.DELAYED_LAST_OPTION_VEGA,
            { value: vega, ingressTm: now },
          ],
          [
            IBApiNextTickType.DELAYED_LAST_OPTION_THETA,
            { value: theta, ingressTm: now },
          ]
        );
        break;
      case IBApiTickType.MODEL_OPTION:
        ticks.push(
          [
            IBApiNextTickType.MODEL_OPTION_IV,
            { value: impliedVolatility, ingressTm: now },
          ],
          [
            IBApiNextTickType.MODEL_OPTION_DELTA,
            { value: delta, ingressTm: now },
          ],
          [
            IBApiNextTickType.MODEL_OPTION_PRICE,
            { value: optPrice, ingressTm: now },
          ],
          [
            IBApiNextTickType.MODEL_OPTION_GAMMA,
            { value: gamma, ingressTm: now },
          ],
          [
            IBApiNextTickType.MODEL_OPTION_VEGA,
            { value: vega, ingressTm: now },
          ],
          [
            IBApiNextTickType.MODEL_OPTION_THETA,
            { value: theta, ingressTm: now },
          ]
        );
        break;
      case IBApiTickType.DELAYED_MODEL_OPTION:
        ticks.push(
          [
            IBApiNextTickType.DELAYED_MODEL_OPTION_IV,
            { value: impliedVolatility, ingressTm: now },
          ],
          [
            IBApiNextTickType.DELAYED_MODEL_OPTION_DELTA,
            { value: delta, ingressTm: now },
          ],
          [
            IBApiNextTickType.DELAYED_MODEL_OPTION_PRICE,
            { value: optPrice, ingressTm: now },
          ],
          [
            IBApiNextTickType.DELAYED_MODEL_OPTION_GAMMA,
            { value: gamma, ingressTm: now },
          ],
          [
            IBApiNextTickType.DELAYED_MODEL_OPTION_VEGA,
            { value: vega, ingressTm: now },
          ],
          [
            IBApiNextTickType.DELAYED_MODEL_OPTION_THETA,
            { value: theta, ingressTm: now },
          ]
        );
        break;
    }

    // update latest value on cache

    const cached = subscription.lastAllValue ?? new MutableMarketData();
    const added = new MutableMarketData();
    const changed = new MutableMarketData();

    ticks.forEach((tick) => {
      if (tick[1].value !== Number.MAX_VALUE && tick[1].value !== undefined) {
        if (cached.has(tick[0])) {
          changed.set(tick[0], tick[1]);
        } else {
          added.set(tick[0], tick[1]);
        }
        cached.set(tick[0], tick[1]);
      }
    });

    // deliver to subject

    if (cached.size) {
      subscription.next({
        all: cached,
        added: added.size ? added : undefined,
        changed: changed.size ? changed : undefined,
      });
    }
  };

  /**
   * Create a subscription to receive real time market data.
   * Returns market data for an instrument either in real time or 10-15 minutes delayed (depending on the market data type specified,
   * see [[setMarketDataType]]).
   *
   * @param contract The [[Contract]] for which the data is being requested
   * @param genericTickList comma  separated ids of the available generic ticks:
   * - 100 Option Volume (currently for stocks)
   * - 101 Option Open Interest (currently for stocks)
   * - 104 Historical Volatility (currently for stocks)
   * - 105 Average Option Volume (currently for stocks)
   * - 106 Option Implied Volatility (currently for stocks)
   * - 162 Index Future Premium
   * - 165 Miscellaneous Stats
   * - 221 Mark Price (used in TWS P&L computations)
   * - 225 Auction values (volume, price and imbalance)
   * - 233 RTVolume - contains the last trade price, last trade size, last trade time, total volume, VWAP, and single trade flag.
   * - 236 Shortable
   * - 256 Inventory
   * - 258 Fundamental Ratios
   * - 411 Realtime Historical Volatility
   * - 456 IBDividends
   * @param snapshot For users with corresponding real time market data subscriptions.
   * A `true` value will return a one-time snapshot, while a `false` value will provide streaming data.
   * @param regulatorySnapshot Snapshot for US stocks requests NBBO snapshots for users which have "US Securities Snapshot Bundle" subscription
   * but not corresponding Network A, B, or C subscription necessary for streaming * market data.
   * One-time snapshot of current market price that will incur a fee of 1 cent to the account per snapshot.
   */
  getMarketData(
    contract: Contract,
    genericTickList: string,
    snapshot: boolean,
    regulatorySnapshot: boolean
  ): Observable<MarketDataUpdate> {
    return this.subscriptions.register<MutableMarketData>(
      (reqId) => {
        this.api.reqMktData(
          reqId,
          contract,
          genericTickList,
          snapshot,
          regulatorySnapshot
        );
      },
      (reqId) => {
        // when using snapshot, cancel will cause a "Can't find EId with tickerId" error.
        if (!snapshot && !regulatorySnapshot) {
          this.api.cancelMktData(reqId);
        }
      },
      [
        [EventName.tickPrice, this.onTick],
        [EventName.tickSize, this.onTick],
        [EventName.tickGeneric, this.onTick],
        [EventName.tickOptionComputation, this.onTickOptionComputation],
      ],
      snapshot || regulatorySnapshot
        ? undefined
        : `${JSON.stringify(contract)}:${genericTickList}`
    );
  }

  /** historicalData event handler */
  private readonly onHistoricalData = (
    subscriptions: Map<number, IBApiNextSubscription<Bar[]>>,
    reqId: number,
    time: string,
    open: number,
    high: number,
    low: number,
    close: number,
    volume: number,
    count: number,
    WAP: number
  ): void => {
    // get subscription

    const subscription = subscriptions.get(reqId);
    if (!subscription) {
      return;
    }

    // append bar or signal completion

    if (time.startsWith("finished")) {
      subscription.complete();
    } else {
      const all = subscription.lastAllValue ?? [];
      const current: Bar = { time };
      if (open !== -1) {
        current.open = open;
      }
      if (high !== -1) {
        current.high = high;
      }
      if (low !== -1) {
        current.low = low;
      }
      if (close !== -1) {
        current.close = close;
      }
      if (volume !== -1) {
        current.volume = volume;
      }
      if (count !== -1) {
        current.count = count;
      }
      if (WAP !== -1) {
        current.WAP = WAP;
      }
      all.push(current);
      subscription.next({
        all,
      });
    }
  };

  /**
   * Get a contracts historical data.
   *
   * When requesting historical data, a finishing time and date is required along with a duration string.
   * For example, having:
   * - endDateTime: 20130701 23:59:59 GMT
   * - durationStr: 3
   * will return three days of data counting backwards from July 1st 2013 at 23:59:59 GMT resulting in all the available bars of the last three days
   * until the date and time specified.
   *
   * It is possible to specify a timezone optionally.
   *
   * @see https://interactivebrokers.github.io/tws-api/historical_bars.html for details.
   *
   * @param contract The contract for which we want to retrieve the data.
   * @param endDateTime Request's ending time with format yyyyMMdd HH:mm:ss {TMZ}.
   * @param durationStr The amount of time for which the data needs to be retrieved:
   * - [n] S (seconds)
   * - [n] D (days)
   * - [n] W (weeks)
   * - [n] M (months)
   * - [n] Y (years)
   * @param barSizeSetting the size of the bar:
   * - 1 sec
   * - 5 secs
   * - 15 secs
   * - 30 secs
   * - 1 min
   * - 2 mins
   * - 3 mins
   * - 5 mins
   * - 15 mins
   * - 30 mins
   * - 1 hour
   * - 1 day
   * @param whatToShow the kind of information being retrieved:
   * - TRADES
   * - MIDPOINT
   * - BID
   * - ASK
   * - BID_ASK
   * - HISTORICAL_VOLATILITY
   * - OPTION_IMPLIED_VOLATILITY
   * - FEE_RATE
   * - REBATE_RATE
   * @param useRTH Set to 0 to obtain the data which was also generated outside of the Regular Trading Hours, set to 1 to obtain only the RTH data
   * @param formatDate Set to 1 to obtain the bars' time as yyyyMMdd HH:mm:ss, set to 2 to obtain it like system time format in seconds
   */
  getHistoricalData(
    contract: Contract,
    endDateTime: string | undefined,
    durationStr: string,
    barSizeSetting: string,
    whatToShow: string,
    useRTH: number,
    formatDate: number
  ): Promise<Bar[]> {
    return lastValueFrom(
      this.subscriptions
        .register<Bar[]>(
          (reqId) => {
            this.api.reqHistoricalData(
              reqId,
              contract,
              endDateTime,
              durationStr,
              barSizeSetting,
              whatToShow,
              useRTH,
              formatDate,
              false
            );
          },
          undefined,
          [[EventName.historicalData, this.onHistoricalData]],
          undefined
        )
        .pipe(map((v: { all: Bar[] }) => v.all))
    );
  }

  /** historicalDataUpdate event handler */
  private readonly onHistoricalDataUpdate = (
    subscriptions: Map<number, IBApiNextSubscription<Bar>>,
    reqId: number,
    time: string,
    open: number,
    high: number,
    low: number,
    close: number,
    volume: number,
    count: number,
    WAP: number
  ): void => {
    // get subscription

    const subscription = subscriptions.get(reqId);
    if (!subscription) {
      return;
    }

    // update bar

    const current = subscription.lastAllValue ?? {};
    current.time = time;
    current.open = open !== -1 ? open : undefined;
    current.high = high !== -1 ? high : undefined;
    current.low = low !== -1 ? low : undefined;
    current.close = close !== -1 ? close : undefined;
    current.volume = volume !== -1 ? volume : undefined;
    current.count = count !== -1 ? count : undefined;
    current.WAP = WAP !== -1 ? WAP : undefined;
    subscription.next({
      all: current,
    });
  };

  /**
   * Create a subscription to receive update on the most recent historical data bar of a contract.
   *
   * Use {@link IBApiNext.getHistoricalData} to receive history data and use this function if
   * you want to continue receiving real-time updates on most recent bar.
   *
   * @see https://interactivebrokers.github.io/tws-api/historical_bars.html for details.
   *
   * @param contract The contract for which we want to retrieve the data.
   * @param barSizeSetting the size of the bar:
   * - 1 sec
   * - 5 secs
   * - 15 secs
   * - 30 secs
   * - 1 min
   * - 2 mins
   * - 3 mins
   * - 5 mins
   * - 15 mins
   * - 30 mins
   * - 1 hour
   * - 1 day
   * @param whatToShow the kind of information being retrieved:
   * - TRADES
   * - MIDPOINT
   * - BID
   * - ASK
   * - BID_ASK
   * - HISTORICAL_VOLATILITY
   * - OPTION_IMPLIED_VOLATILITY
   * - FEE_RATE
   * - REBATE_RATE
   * @param formatDate Set to 1 to obtain the bars' time as yyyyMMdd HH:mm:ss, set to 2 to obtain it like system time format in seconds
   */
  getHistoricalDataUpdates(
    contract: Contract,
    barSizeSetting: string,
    whatToShow: string,
    formatDate: number
  ): Observable<Bar> {
    return this.subscriptions
      .register<Bar>(
        (reqId) => {
          this.api.reqHistoricalData(
            reqId,
            contract,
            "",
            "1 D",
            barSizeSetting,
            whatToShow,
            0,
            formatDate,
            true
          );
        },
        (reqId) => {
          this.api.cancelHistoricalData(reqId);
        },
        [[EventName.historicalDataUpdate, this.onHistoricalDataUpdate]],
        `${JSON.stringify(
          contract
        )}:${barSizeSetting}:${whatToShow}:${formatDate}`
      )
      .pipe(map((v: { all: Bar }) => v.all));
  }

  /** historicalTicks event handler */
  private readonly onHistoricalTicks = (
    subscriptions: Map<number, IBApiNextSubscription<HistoricalTick[]>>,
    reqId: number,
    ticks: HistoricalTick[],
    done: boolean
  ): void => {
    // get subscription

    const subscription = subscriptions.get(reqId);
    if (!subscription) {
      return;
    }

    // append tick

    let allTicks = subscription.lastAllValue;
    allTicks = allTicks ? allTicks.concat(ticks) : ticks;

    subscription.next({
      all: allTicks,
    });

    if (done) {
      subscription.complete();
    }
  };

  /**
   * Create a subscription to receive historical mid prices from Time&Sales data of an instrument.
   * The next callback will be invoked each time a new tick is received from TWS.
   * The complete callback will be invoked when all required ticks have been
   * received.
   *
   * @param contract [[Contract]] object that is subject of query
   * @param startDateTime "20170701 12:01:00". Uses TWS timezone specified at login.
   * @param endDateTime "20170701 13:01:00". In TWS timezone. Exactly one of start time and end time has to be defined.
   * @param numberOfTicks Number of distinct data points. Max currently 1000 per request.
   * @param useRTH Data from regular trading hours (1), or all available hours (0)
   */
  getHistoricalTicksMid(
    contract: Contract,
    startDateTime: string,
    endDateTime: string,
    numberOfTicks: number,
    useRTH: number
  ): Observable<HistoricalTick[]> {
    return this.subscriptions
      .register<HistoricalTick[]>(
        (reqId) => {
          this.api.reqHistoricalTicks(
            reqId,
            contract,
            startDateTime,
            endDateTime,
            numberOfTicks,
            "MIDPOINT",
            useRTH,
            false
          );
        },
        undefined,
        [[EventName.historicalTicks, this.onHistoricalTicks]],
        undefined
      )
      .pipe(map((v: { all: HistoricalTick[] }) => v.all));
  }

  /** historicalTicksBidAsk event handler */
  private readonly onHistoricalTicksBidAsk = (
    subscriptions: Map<number, IBApiNextSubscription<HistoricalTickBidAsk[]>>,
    reqId: number,
    ticks: HistoricalTickBidAsk[],
    done: boolean
  ): void => {
    // get subscription

    const subscription = subscriptions.get(reqId);
    if (!subscription) {
      return;
    }

    // append tick

    let allTicks = subscription.lastAllValue;
    allTicks = allTicks ? allTicks.concat(ticks) : ticks;

    subscription.next({
      all: allTicks,
    });

    if (done) {
      subscription.complete();
    }
  };

  /**
   * Create a subscription to receive historical bid and ask prices from Time&Sales data of an instrument.
   * The next callback will be invoked each time a new tick is received from TWS.
   * The complete callback will be invoked when all required ticks have been
   * received.
   *
   * @param contract [[Contract]] object that is subject of query
   * @param startDateTime "20170701 12:01:00". Uses TWS timezone specified at login.
   * @param endDateTime "20170701 13:01:00". In TWS timezone. Exactly one of start time and end time has to be defined.
   * @param numberOfTicks Number of distinct data points. Max currently 1000 per request.
   * @param useRTH Data from regular trading hours (1), or all available hours (0)
   * @param ignoreSize A filter only used when the source price is Bid_Ask
   */
  getHistoricalTicksBidAsk(
    contract: Contract,
    startDateTime: string,
    endDateTime: string,
    numberOfTicks: number,
    useRTH: number,
    ignoreSize: boolean
  ): Observable<HistoricalTickBidAsk[]> {
    return this.subscriptions
      .register<HistoricalTickBidAsk[]>(
        (reqId) => {
          this.api.reqHistoricalTicks(
            reqId,
            contract,
            startDateTime,
            endDateTime,
            numberOfTicks,
            "BID_ASK",
            useRTH,
            ignoreSize
          );
        },
        undefined,
        [[EventName.historicalTicksBidAsk, this.onHistoricalTicksBidAsk]],
        undefined
      )
      .pipe(map((v: { all: HistoricalTickBidAsk[] }) => v.all));
  }

  /** historicalTicksLast event handler */
  private readonly onHistoricalTicksLast = (
    subscriptions: Map<number, IBApiNextSubscription<HistoricalTickLast[]>>,
    reqId: number,
    ticks: HistoricalTickLast[],
    done: boolean
  ): void => {
    // get subscription

    const subscription = subscriptions.get(reqId);
    if (!subscription) {
      return;
    }

    // append tick

    let allTicks = subscription.lastAllValue;
    allTicks = allTicks ? allTicks.concat(ticks) : ticks;

    subscription.next({
      all: allTicks,
    });

    if (done) {
      subscription.complete();
    }
  };

  /**
   * Create a subscription to receive historical last trade prices from Time&Sales data of an instrument.
   * The next callback will be invoked each time a new tick is received from TWS.
   * The complete callback will be invoked when all required ticks have been
   * received.
   *
   * @param contract [[Contract]] object that is subject of query
   * @param startDateTime "20170701 12:01:00". Uses TWS timezone specified at login.
   * @param endDateTime "20170701 13:01:00". In TWS timezone. Exactly one of start time and end time has to be defined.
   * @param numberOfTicks Number of distinct data points. Max 1000 per request.
   * @param useRTH Data from regular trading hours (1), or all available hours (0)
   */
  getHistoricalTicksLast(
    contract: Contract,
    startDateTime: string,
    endDateTime: string,
    numberOfTicks: number,
    useRTH: number
  ): Observable<HistoricalTickLast[]> {
    return this.subscriptions
      .register<HistoricalTickLast[]>(
        (reqId) => {
          this.api.reqHistoricalTicks(
            reqId,
            contract,
            startDateTime,
            endDateTime,
            numberOfTicks,
            "TRADES",
            useRTH,
            false
          );
        },
        undefined,
        [[EventName.historicalTicksLast, this.onHistoricalTicksLast]],
        undefined
      )
      .pipe(map((v: { all: HistoricalTickLast[] }) => v.all));
  }

  /** mktDepthExchanges event handler */
  private readonly onMktDepthExchanges = (
    subscriptions: Map<
      number,
      IBApiNextSubscription<DepthMktDataDescription[]>
    >,
    depthMktDataDescriptions: DepthMktDataDescription[]
  ): void => {
    subscriptions.forEach((sub) => {
      sub.next({
        all: depthMktDataDescriptions,
      });
      sub.complete();
    });
  };

  /**
   * Get venues for which market data is returned on getMarketDepthL2 (those with market makers).
   */
  getMarketDepthExchanges(): Promise<DepthMktDataDescription[]> {
    return lastValueFrom(
      this.subscriptions
        .register<DepthMktDataDescription[]>(
          () => {
            this.api.reqMktDepthExchanges();
          },
          undefined,
          [[EventName.mktDepthExchanges, this.onMktDepthExchanges]],
          "reqMktDepthExchanges" // use same instance id each time, to make sure there is only 1 pending request at time
        )
        .pipe(map((v: { all: DepthMktDataDescription[] }) => v.all))
    );
  }

<<<<<<< HEAD
  /** nextValidId event handler */
  private readonly onNextValidId = (
    subscriptions: Map<number, IBApiNextSubscription<number>>,
    orderId: number
  ): void => {
    subscriptions.forEach((sub) => {
      sub.next({
        all: orderId,
      });
      sub.complete();
    });
  };

  /**
   * Requests the next valid order ID at the current moment.
   */
  getNextValidOrderId(): Promise<number> {
    return lastValueFrom(
      this.subscriptions
        .register<number>(
          () => {
            this.api.reqIds();
          },
          undefined,
          [[EventName.nextValidId, this.onNextValidId]],
          "getNextUnusedOrderId" // use same instance id each time, to make sure there is only 1 pending request at time
        )
        .pipe(map((v: { all: number }) => v.all))
    );
  }

  /**
   * Places or modifies an order.
   *
   * @param id The order's unique identifier.
   * Use a sequential id starting with the id received from the getNextValidOrderId() method.
   * If a new order is placed with an order ID less than or equal to the order ID of a previous order an error will occur.
   * @param contract The order's [[Contract]].
   * @param order The [[Order]] object.
   *
   * @see [[reqAllOpenOrders]], [[reqAutoOpenOrders]], [[reqOpenOrders]], [[cancelOrder]], [[reqGlobalCancel]]
   */
  placeOrder(id: number, contract: Contract, order: Order): void {
    this.api.placeOrder(id, contract, order);
  }
=======
  /** mktDepthExchanges event handler */
  private readonly onHistogramData = (
    subscriptions: Map<number, IBApiNextSubscription<HistogramEntry[]>>,
    reqId: number,
    data: HistogramEntry[]
  ): void => {
    // get the subscription
    const sub = subscriptions.get(reqId);
    if (!sub) {
      return;
    }
    
    // deliver data
    sub.next({ all: data });
    sub.complete();
  };

  /**
   * Get data histogram of specified contract.
   *
   * @param contract [[Contract]] object for which histogram is being requested
   * @param useRTH Use regular trading hours only, `true` for yes or `false` for no.
   * @param duration Period duration of which data is being requested
   * @param durationUnit Duration unit of which data is being requested
   */
  getHistogramData(
    contract: Contract,
    useRTH: boolean,
    duration: number,
    durationUnit: DurationUnit
  ): Promise<HistogramEntry[]> {
    return lastValueFrom(
      this.subscriptions
        .register<HistogramEntry[]>(
          (reqId) => {
            this.api.reqHistogramData(
              reqId,
              contract,
              useRTH,
              duration,
              durationUnit
            );
          },
          (reqId) => {
            this.api.cancelHistogramData(reqId);
          },
          [[EventName.histogramData, this.onHistogramData]],
          `${JSON.stringify(contract)}:${useRTH}:${duration}:${durationUnit}`
        )
        .pipe(map((v: { all: HistogramEntry[] }) => v.all))
    );
  }
>>>>>>> 39ba6b50
}<|MERGE_RESOLUTION|>--- conflicted
+++ resolved
@@ -1605,7 +1605,6 @@
     );
   }
 
-<<<<<<< HEAD
   /** nextValidId event handler */
   private readonly onNextValidId = (
     subscriptions: Map<number, IBApiNextSubscription<number>>,
@@ -1651,7 +1650,7 @@
   placeOrder(id: number, contract: Contract, order: Order): void {
     this.api.placeOrder(id, contract, order);
   }
-=======
+
   /** mktDepthExchanges event handler */
   private readonly onHistogramData = (
     subscriptions: Map<number, IBApiNextSubscription<HistogramEntry[]>>,
@@ -1704,5 +1703,4 @@
         .pipe(map((v: { all: HistogramEntry[] }) => v.all))
     );
   }
->>>>>>> 39ba6b50
 }