import { lastValueFrom, Observable, Subject } from "rxjs";
import { map } from "rxjs/operators";
import {
  Bar,
  CommissionReport,
  Contract,
  ContractDetails,
  DepthMktDataDescription,
  DurationUnit,
  ErrorCode,
  EventName,
  Execution,
  ExecutionFilter,
  HistogramEntry,
  HistoricalTick,
  HistoricalTickBidAsk,
  HistoricalTickLast,
<<<<<<< HEAD
  TagValue,
  OrderBook,
  OrderBookRow,
  OrderBookUpdate,
=======
  Order,
  OrderState,
>>>>>>> 6337f9ab
} from "../";

import LogLevel from "../api/data/enum/log-level";
import {
  MutableAccountSummaries,
  MutableAccountSummaryTagValues,
  MutableAccountSummaryValues,
} from "../core/api-next/api/account/mutable-account-summary";
import { MutableMarketData } from "../core/api-next/api/market/mutable-market-data";
import { MutableAccountPositions } from "../core/api-next/api/position/mutable-account-positions-update";
import { IBApiAutoConnection } from "../core/api-next/auto-connection";
import { ConsoleLogger } from "../core/api-next/console-logger";
import { IBApiNextLogger } from "../core/api-next/logger";
import { IBApiNextSubscription } from "../core/api-next/subscription";
import { IBApiNextSubscriptionRegistry } from "../core/api-next/subscription-registry";
import {
  AccountPositionsUpdate,
  AccountSummariesUpdate,
  AccountSummaryValue,
  ConnectionState,
  ContractDetailsUpdate,
  IBApiNextError,
  IBApiNextTickType,
  IBApiTickType,
  MarketDataTick,
  MarketDataType,
  MarketDataUpdate,
  OrderBookRowPosition,
  PnL,
  PnLSingle,
  Position,
} from "./";
import { Logger } from "./common/logger";
<<<<<<< HEAD
=======
import { IBApiNextSubscription } from "../core/api-next/subscription";
import { IBApiNextSubscriptionRegistry } from "../core/api-next/subscription-registry";
import {
  MutableAccountSummaryTagValues,
  MutableAccountSummaryValues,
  MutableAccountSummaries,
} from "../core/api-next/api/account/mutable-account-summary";
import { MutableAccountPositions } from "../core/api-next/api/position/mutable-account-positions-update";
import { MutableMarketData } from "../core/api-next/api/market/mutable-market-data";
import { IBApiNextLogger } from "../core/api-next/logger";
import { IBApiAutoConnection } from "../core/api-next/auto-connection";
import { BarSizeSetting } from "../api/historical/bar-size-setting";
import { OpenOrder } from "./order/open-order";
import { ExecutionDetail } from "./order/execution-detail";
>>>>>>> 6337f9ab

/**
 * @internal
 *
 * An invalid request id.
 */
const INVALID_REQ_ID = -1;

/**
 * @internal
 *
 * Log tag used on messages created by IBApiNext.
 */
const LOG_TAG = "IBApiNext";

/**
 * @internal
 *
 * Log tag used on messages that have been received from TWS / IB Gateway.
 */
const TWS_LOG_TAG = "TWS";

/**
 * Input arguments on the [[IBApiNext]] constructor.
 */
export interface IBApiNextCreationOptions {
  /**
   * Hostname of the TWS (or IB Gateway).
   *
   * Default is 'localhost'.
   */
  host?: string;

  /**
   * Hostname of the TWS (or IB Gateway).
   *
   * Default is 7496, which is the default setting on TWS for live-accounts.
   */
  port?: number;

  /**
   * The auto-reconnect interval in milliseconds.
   * If 0 or undefined, auto-reconnect will be disabled.
   */
  reconnectInterval?: number;

  /**
   * The connection-watchdog timeout interval in seconds.
   *
   * The connection-watchdog monitors the socket connection to TWS/IB Gateway for
   * activity and triggers a re-connect if TWS/IB Gateway does not response within
   * the given amount of time.
   * If 0 or undefined, the connection-watchdog will be disabled.
   */
  connectionWatchdogInterval?: number;

  /**
   * Max. number of requests per second, sent to TWS/IB Gateway.
   * Default is 40. IB specifies 50 requests/s as maximum.
   *
   * Note that sending large amount of requests within a small amount of time, significantly increases resource
   * consumption of the TWS/IB Gateway (especially memory consumption). If you experience any lags, hangs or crashes
   * on TWS/IB Gateway while sending request bursts, try to reduce this value.
   */
  maxReqPerSec?: number;

  /**
   * Custom logger implementation.
   *
   * By default [[IBApiNext]] does log to console.
   * If you want to log to a different target (i.e. a file or pipe),
   * set this attribute to your custom [[IBApiNextLogger]] implementation.
   */
  logger?: Logger;
}

/**
 * Next-gen Typescript implementation of the Interactive Brokers TWS (or IB Gateway) API.
 *
 * If you prefer to stay as close as possible to the official TWS API interfaces and functionality,
 * use [[IBApi]].
 *
 * If you prefer to use an API that provides some more convenience functions, such as auto-reconnect
 * or RxJS Observables that stay functional during re-connect, use [[IBApiNext]].
 *
 * [[IBApiNext]] does return RxJS Observables on most of the functions.
 * The first subscriber will send the request to TWS, while the last un-subscriber will cancel it.
 * Any subscriber in between will get a replay of the latest received value(s).
 * This is also the case if you call same function with same arguments multiple times ([[IBApiNext]]
 * will make sure that a similar subscription is not requested multiple times from TWS, but it will
 * become a new observers to the existing subscription).
 * In case of an error, a re-subscribe will send the TWS request again (it is fully compatible to RxJS
 * operators, e.g. retry or retryWhen).
 *
 * Note that connection errors are not reported to the returned Observables as returned by get-functions,
 * but they will simply stop emitting values until TWS connection is re-established.
 * Use [[IBApiNext.connectState]] for observing the connection state.
 */
export class IBApiNext {
  /**
   * Create an [[IBApiNext]] object.
   *
   * @param options Creation options.
   */
  constructor(options?: IBApiNextCreationOptions) {
    this.logger = new IBApiNextLogger(options?.logger ?? new ConsoleLogger());

    // create the IBApiAutoConnection and subscription registry

    this.api = new IBApiAutoConnection(
      options?.reconnectInterval ?? 0,
      (options?.connectionWatchdogInterval ?? 0) * 1000,
      this.logger,
      options
    );
    this.subscriptions = new IBApiNextSubscriptionRegistry(this.api, this);

    // setup error event handler (bound to lifetime of IBApiAutoConnection so we never unregister)

    this.api.on(
      EventName.error,
      (error: Error, code: ErrorCode, reqId: number) => {
        const apiError: IBApiNextError = { error, code, reqId };
        // handle warnings - they are also reported on TWS error callback, but we DO NOT want to emit
        // it as error into the subject (and cancel the subscription).
        if (code >= 2100 && code < 3000) {
          this.logger.warn(
            TWS_LOG_TAG,
            `${error.message} - Code: ${code} - ReqId: ${reqId}`
          );
          return;
        }
        // emit to the subscription subject
        if (reqId !== INVALID_REQ_ID) {
          this.subscriptions.dispatchError(reqId, apiError);
        }
        // emit to global error subject
        this.errorSubject.next(apiError);
      }
    );

    // setup TWS server version event handler  (bound to lifetime of IBApiAutoConnection so we never unregister)

    this.api.on(EventName.server, (version, connectionTime) => {
      this.logger.info(
        TWS_LOG_TAG,
        `Server Version: ${version}. Connection time ${connectionTime}`
      );
    });

    // setup TWS info message event handler  (bound to lifetime of IBApiAutoConnection so we never unregister)

    this.api.on(EventName.info, (message: string) => {
      this.logger.info(TWS_LOG_TAG, message);
    });
  }

  /** The [[IBApiNextLogger]] instance. */
  public readonly logger: IBApiNextLogger;

  /** The [[IBApi]] with auto-reconnect. */
  private readonly api: IBApiAutoConnection;

  /** The subscription registry. */
  private readonly subscriptions: IBApiNextSubscriptionRegistry;

  /**
   * @internal
   * The next unused request id.
   * For internal use only.
   */
  get nextReqId(): number {
    return this._nextReqId++;
  }

  private _nextReqId = 1;

  /**
   * The IBApi error [[Subject]].
   *
   * All errors from [[IBApi]] error events will be sent to this subject.
   */
  public readonly errorSubject = new Subject<IBApiNextError>();

  /** Get the current log level. */
  get logLevel(): LogLevel {
    return this.logger.logLevel;
  }

  /** Set the current log level. */
  set logLevel(level: LogLevel) {
    this.logger.logLevel = level;
    this.api.setServerLogLevel(level);
  }

  /**
   * Get an [[Observable]] to receive errors on IB API.
   *
   * Errors that have a valid request id, will additionally be sent to
   * the observers of the request.
   */
  get error(): Observable<IBApiNextError> {
    return this.errorSubject;
  }

  /**
   * Get an [[Observable]] for observing the connection-state.
   */
  get connectionState(): Observable<ConnectionState> {
    return this.api.connectionState;
  }

  /** Returns true if currently connected, false otherwise. */
  get isConnected(): boolean {
    return this.api.isConnected;
  }

  /**
   * Connect to the TWS or IB Gateway.
   *
   * @param clientId A fixed client id to be used on all connection
   * attempts. If not specified, the first connection will use the
   * default client id (0) and increment it with each re-connection
   * attempt.
   *
   * @sse [[connectionState]] for observing the connection state.
   */
  connect(clientId?: number): IBApiNext {
    this.logger.debug(LOG_TAG, `connect(${clientId})`);
    this.api.connect(clientId);
    return this;
  }

  /**
   * Disconnect from the TWS or IB Gateway.
   *
   * Use [[connectionState]] for observing the connection state.
   */
  disconnect(): IBApiNext {
    this.logger.debug(LOG_TAG, "disconnect()");
    this.api.disconnect();
    return this;
  }

  /** currentTime event handler.  */
  private onCurrentTime = (
    subscriptions: Map<number, IBApiNextSubscription<number>>,
    time: number
  ): void => {
    subscriptions.forEach((sub) => {
      sub.next({ all: time });
      sub.complete();
    });
  };

  /**
   * Get TWS's current time.
   */
  getCurrentTime(): Promise<number> {
    return lastValueFrom(
      this.subscriptions
        .register<number>(
          () => {
            this.api.reqCurrentTime();
          },
          undefined,
          [[EventName.currentTime, this.onCurrentTime]],
          "reqCurrentTime" // use same instance id each time, to make sure there is only 1 pending request at time
        )
        .pipe(map((v: { all: number }) => v.all))
    );
  }

  /** managedAccounts event handler.  */
  private onManagedAccts = (
    subscriptions: Map<number, IBApiNextSubscription<string[]>>,
    accountsList: string
  ): void => {
    const accounts = accountsList.split(",");
    subscriptions.forEach((sub) => {
      sub.next({ all: accounts });
      sub.complete();
    });
  };

  /**
   * Get the accounts to which the logged user has access to.
   */
  getManagedAccounts(): Promise<string[]> {
    return lastValueFrom(
      this.subscriptions
        .register<string[]>(
          () => {
            this.api.reqManagedAccts();
          },
          undefined,
          [[EventName.managedAccounts, this.onManagedAccts]],
          "getManagedAccounts" // use same instance id each time, to make sure there is only 1 pending request at time
        )
        .pipe(map((v: { all: string[] }) => v.all))
    );
  }

  /** accountSummary event handler */
  private readonly onAccountSummary = (
    subscriptions: Map<number, IBApiNextSubscription<MutableAccountSummaries>>,
    reqId: number,
    account: string,
    tag: string,
    value: string,
    currency: string
  ): void => {
    // get the subscription

    const subscription = subscriptions.get(reqId);
    if (!subscription) {
      return;
    }

    // update latest value on cache

    const cached = subscription.lastAllValue ?? new MutableAccountSummaries();

    const lastValue = cached
      .getOrAdd(account, () => new MutableAccountSummaryTagValues())
      .getOrAdd(tag, () => new MutableAccountSummaryValues());

    const hasChanged = lastValue.has(currency);

    const updatedValue: AccountSummaryValue = {
      value: value,
      ingressTm: Date.now(),
    };

    lastValue.set(currency, updatedValue);

    // sent change to subscribers

    const accountSummaryUpdate = new MutableAccountSummaries([
      [
        account,
        new MutableAccountSummaryTagValues([
          [tag, new MutableAccountSummaryValues([[currency, updatedValue]])],
        ]),
      ],
    ]);

    if (hasChanged) {
      subscription.next({
        all: cached,
        changed: accountSummaryUpdate,
      });
    } else {
      subscription.next({
        all: cached,
        added: accountSummaryUpdate,
      });
    }
  };

  /**
   * Create subscription to receive the account summaries of all linked accounts as presented in the TWS' Account Summary tab.
   *
   * All account summaries are sent on the first event.
   * Use incrementalUpdates argument to switch between incremental or full update mode.
   * With incremental updates, only changed account summary values will be sent after the initial complete list.
   * Without incremental updates, the complete list of account summaries will be sent again if any value has changed.
   *
   * https://www.interactivebrokers.com/en/software/tws/accountwindowtop.htm
   *
   * @param group Set to "All" to return account summary data for all accounts,
   * or set to a specific Advisor Account Group name that has already been created in TWS Global Configuration.
   * @param tags A comma separated list with the desired tags:
   * - AccountType — Identifies the IB account structure
   * - NetLiquidation — The basis for determining the price of the assets in your account. Total cash value + stock value + options value + bond value
   * - TotalCashValue — Total cash balance recognized at the time of trade + futures PNL
   * - SettledCash — Cash recognized at the time of settlement - purchases at the time of trade - commissions - taxes - fees
   * - AccruedCash — Total accrued cash value of stock, commodities and securities
   * - BuyingPower — Buying power serves as a measurement of the dollar value of securities that one may purchase in a securities account without depositing additional funds
   * - EquityWithLoanValue — Forms the basis for determining whether a client has the necessary assets to either initiate or maintain security positions. Cash + stocks + bonds + mutual funds
   * - PreviousEquityWithLoanValue — Marginable Equity with Loan value as of 16:00 ET the previous day
   * - GrossPositionValue — The sum of the absolute value of all stock and equity option positions
   * - RegTEquity — Regulation T equity for universal account
   * - RegTMargin — Regulation T margin for universal account
   * - SMA — Special Memorandum Account: Line of credit created when the market value of securities in a Regulation T account increase in value
   * - InitMarginReq — Initial Margin requirement of whole portfolio
   * - MaintMarginReq — Maintenance Margin requirement of whole portfolio
   * - AvailableFunds — This value tells what you have available for trading
   * - ExcessLiquidity — This value shows your margin cushion, before liquidation
   * - Cushion — Excess liquidity as a percentage of net liquidation value
   * - FullInitMarginReq — Initial Margin of whole portfolio with no discounts or intraday credits
   * - FullMaintMarginReq — Maintenance Margin of whole portfolio with no discounts or intraday credits
   * - FullAvailableFunds — Available funds of whole portfolio with no discounts or intraday credits
   * - FullExcessLiquidity — Excess liquidity of whole portfolio with no discounts or intraday credits
   * - LookAheadNextChange — Time when look-ahead values take effect
   * - LookAheadInitMarginReq — Initial Margin requirement of whole portfolio as of next period's margin change
   * - LookAheadMaintMarginReq — Maintenance Margin requirement of whole portfolio as of next period's margin change
   * - LookAheadAvailableFunds — This value reflects your available funds at the next margin change
   * - LookAheadExcessLiquidity — This value reflects your excess liquidity at the next margin change
   * - HighestSeverity — A measure of how close the account is to liquidation
   * - DayTradesRemaining — The Number of Open/Close trades a user could put on before Pattern Day Trading is detected. A value of "-1" means that the user can put on unlimited day trades.
   * - Leverage — GrossPositionValue / NetLiquidation
   * - $LEDGER — Single flag to relay all cash balance tags*, only in base currency.
   * - $LEDGER:CURRENCY — Single flag to relay all cash balance tags*, only in the specified currency.
   * - $LEDGER:ALL — Single flag to relay all cash balance tags* in all currencies.
   */
  getAccountSummary(
    group: string,
    tags: string
  ): Observable<AccountSummariesUpdate> {
    return this.subscriptions.register<MutableAccountSummaries>(
      (reqId) => {
        this.api.reqAccountSummary(reqId, group, tags);
      },
      (reqId) => {
        this.api.cancelAccountSummary(reqId);
      },
      [[EventName.accountSummary, this.onAccountSummary]],
      `${group}:${tags}`
    );
  }

  /** position event handler */
  private readonly onPosition = (
    subscriptions: Map<number, IBApiNextSubscription<MutableAccountPositions>>,
    account: string,
    contract: Contract,
    pos: number,
    avgCost?: number
  ): void => {
    const updatedPosition: Position = { account, contract, pos, avgCost };

    // notify all subscribers

    subscriptions.forEach((subscription) => {
      // update latest value on cache

      let hasAdded = false;
      let hasRemoved = false;

      const cached = subscription.lastAllValue ?? new MutableAccountPositions();
      const accountPositions = cached.getOrAdd(account, () => []);
      const changePositionIndex = accountPositions.findIndex(
        (p) => p.contract.conId == contract.conId
      );

      if (changePositionIndex === -1) {
        // new position - add it
        accountPositions.push(updatedPosition);
        hasAdded = true;
      } else {
        if (!pos) {
          // zero size - remove it
          accountPositions.splice(changePositionIndex);
          hasRemoved = true;
        } else {
          // update
          accountPositions[changePositionIndex] = updatedPosition;
        }
      }

      if (hasAdded) {
        subscription.next({
          all: cached,
          added: new MutableAccountPositions([[account, [updatedPosition]]]),
        });
      } else if (hasRemoved) {
        subscription.next({
          all: cached,
          removed: new MutableAccountPositions([[account, [updatedPosition]]]),
        });
      } else {
        subscription.next({
          all: cached,
          changed: new MutableAccountPositions([[account, [updatedPosition]]]),
        });
      }
    });
  };

  /**
   * Create subscription to receive the positions on all accessible accounts.
   */
  getPositions(): Observable<AccountPositionsUpdate> {
    return this.subscriptions.register<MutableAccountPositions>(
      () => {
        this.api.reqPositions();
      },
      () => {
        this.api.cancelPositions();
      },
      [[EventName.position, this.onPosition]],
      "getPositions"
    );
  }

  /** contractDetails event handler */
  private readonly onContractDetails = (
    subscriptions: Map<number, IBApiNextSubscription<ContractDetails[]>>,
    reqId: number,
    details: ContractDetails
  ) => {
    // get the subscription

    const subscription = subscriptions.get(reqId);
    if (!subscription) {
      return;
    }

    // update latest value on cache

    const cached = subscription.lastAllValue ?? [];
    cached.push(details);

    // sent change to subscribers

    subscription.next({
      all: cached,
      added: [details],
    });
  };

  /** contractDetailsEnd event handler */
  private readonly onContractDetailsEnd = (
    subscriptions: Map<number, IBApiNextSubscription<ContractDetails[]>>,
    reqId: number
  ) => {
    // get the subscription

    const subscription = subscriptions.get(reqId);
    if (!subscription) {
      return;
    }

    // signal completion

    subscription.complete();
  };

  /**
   * Request contract information form TWS.
   * This method will provide all the contracts matching the contract provided.
   *
   * It can also be used to retrieve complete options and futures chains.
   * Though it is now (in API version > 9.72.12) advised to use reqSecDefOptParams for that purpose.
   *
   * This information will be emitted as contractDetails event.
   *
   * @param contract The contract used as sample to query the available contracts.
   */
  getContractDetails(contract: Contract): Observable<ContractDetailsUpdate> {
    return this.subscriptions.register<ContractDetails[]>(
      (reqId) => {
        this.api.reqContractDetails(reqId, contract);
      },
      undefined,
      [
        [EventName.contractDetails, this.onContractDetails],
        [EventName.contractDetailsEnd, this.onContractDetailsEnd],
      ]
    );
  }

  /** pnl event handler. */
  private onPnL = (
    subscriptions: Map<number, IBApiNextSubscription<PnL>>,
    reqId: number,
    dailyPnL: number,
    unrealizedPnL?: number,
    realizedPnL?: number
  ): void => {
    // get subscription

    const subscription = subscriptions.get(reqId);
    if (!subscription) {
      return;
    }

    // sent change to subscribers

    subscription.next({
      all: { dailyPnL, unrealizedPnL, realizedPnL },
    });
  };

  /**
   * Create a subscription to receive real time daily PnL and unrealized PnL updates.
   *
   * @param account Account for which to receive PnL updates.
   * @param modelCode Specify to request PnL updates for a specific model.
   */
  getPnL(account: string, model?: string): Observable<PnL> {
    return this.subscriptions
      .register(
        (reqId) => {
          this.api.reqPnL(reqId, account, model);
        },
        (reqId) => {
          this.api.cancelPnL(reqId);
        },
        [[EventName.pnl, this.onPnL]],
        `${account}:${model}`
      )
      .pipe(map((v: { all: PnL }) => v.all));
  }

  /** pnlSingle event handler. */
  private readonly onPnLSingle = (
    subscriptions: Map<number, IBApiNextSubscription<PnLSingle>>,
    reqId: number,
    pos: number,
    dailyPnL: number,
    unrealizedPnL: number | undefined,
    realizedPnL: number | undefined,
    value: number
  ) => {
    // get subscription

    const subscription = subscriptions.get(reqId);
    if (!subscription) {
      return;
    }

    // sent change to subscribers

    subscription.next({
      all: {
        position: pos,
        dailyPnL: dailyPnL,
        unrealizedPnL: unrealizedPnL,
        realizedPnL: realizedPnL,
        marketValue: value,
      },
    });
  };

  /**
   * Create a subscription to receive real time updates for daily PnL of individual positions.
   *
   * @param account Account in which position exists.
   * @param modelCode Model in which position exists.
   * @param conId Contract ID (conId) of contract to receive daily PnL updates for.
   */
  getPnLSingle(
    account: string,
    modelCode: string,
    conId: number
  ): Observable<PnLSingle> {
    return this.subscriptions
      .register<PnLSingle>(
        (reqId) => {
          this.api.reqPnLSingle(reqId, account, modelCode, conId);
        },
        (reqId) => {
          this.api.cancelPnLSingle(reqId);
        },
        [[EventName.pnlSingle, this.onPnLSingle]],
        `${account}:${modelCode}:${conId}`
      )
      .pipe(map((v: { all: PnLSingle }) => v.all));
  }

  /**
   * Switches data type returned from reqMktData request to "frozen", "delayed" or "delayed-frozen" market data.
   * Requires TWS/IBG v963+.
   *
   * By default only real-time [[MarketDataType.REALTIME]] market data is enabled.
   *
   * The API can receive frozen market data from Trader Workstation.
   * Frozen market data is the last data recorded in our system.
   * During normal trading hours, the API receives real-time market data.
   * Invoking this function with argument [[MarketDataType.FROZEN]] requests a switch to frozen data immediately or after the close.
   * When the market reopens, the market data type will automatically switch back to real time if available.
   *
   * @param type The requested market data type.
   */
  setMarketDataType(type: MarketDataType): void {
    this.api.reqMarketDataType(type);
  }

  /** tickPrice, tickSize and tickGeneric event handler */
  private readonly onTick = (
    subscriptions: Map<number, IBApiNextSubscription<MutableMarketData>>,
    reqId: number,
    tickType: IBApiTickType,
    value?: number
  ): void => {
    // convert -1 on Bid/Ask to undefined

    if (
      value === -1 &&
      (tickType === IBApiTickType.BID ||
        tickType === IBApiTickType.DELAYED_BID ||
        tickType === IBApiTickType.ASK ||
        tickType === IBApiTickType.DELAYED_ASK)
    ) {
      value = undefined;
    }

    // get subscription

    const subscription = subscriptions.get(reqId);
    if (!subscription) {
      return;
    }

    // update latest value on cache

    const cached = subscription.lastAllValue ?? new MutableMarketData();
    const hasChanged = cached.has(tickType);

    const updatedValue: MarketDataTick = {
      value,
      ingressTm: Date.now(),
    };

    cached.set(tickType, updatedValue);

    // deliver to subject

    if (hasChanged) {
      subscription.next({
        all: cached,
        changed: new MutableMarketData([[tickType, updatedValue]]),
      });
    } else {
      subscription.next({
        all: cached,
        added: new MutableMarketData([[tickType, updatedValue]]),
      });
    }
  };

  /** tickOptionComputationHandler event handler */
  private readonly onTickOptionComputation = (
    subscriptions: Map<number, IBApiNextSubscription<MutableMarketData>>,
    reqId: number,
    field: number,
    impliedVolatility: number,
    delta: number,
    optPrice: number,
    pvDividend: number,
    gamma: number,
    vega: number,
    theta: number,
    undPrice: number
  ): void => {
    // get subscription

    const subscription = subscriptions.get(reqId);
    if (!subscription) {
      return;
    }

    // generate [[IBApiNext]] market data ticks

    const now = Date.now();

    const ticks: [IBApiNextTickType, MarketDataTick][] = [
      [
        IBApiNextTickType.OPTION_UNDERLYING,
        { value: undPrice, ingressTm: now },
      ],
      [
        IBApiNextTickType.OPTION_PV_DIVIDEND,
        { value: pvDividend, ingressTm: now },
      ],
    ];

    switch (field) {
      case IBApiTickType.BID_OPTION:
        ticks.push(
          [
            IBApiNextTickType.BID_OPTION_IV,
            { value: impliedVolatility, ingressTm: now },
          ],
          [
            IBApiNextTickType.BID_OPTION_DELTA,
            { value: delta, ingressTm: now },
          ],
          [
            IBApiNextTickType.BID_OPTION_PRICE,
            { value: optPrice, ingressTm: now },
          ],
          [
            IBApiNextTickType.BID_OPTION_GAMMA,
            { value: gamma, ingressTm: now },
          ],
          [IBApiNextTickType.BID_OPTION_VEGA, { value: vega, ingressTm: now }],
          [IBApiNextTickType.BID_OPTION_THETA, { value: theta, ingressTm: now }]
        );
        break;
      case IBApiTickType.DELAYED_BID_OPTION:
        ticks.push(
          [
            IBApiNextTickType.DELAYED_BID_OPTION_IV,
            { value: impliedVolatility, ingressTm: now },
          ],
          [
            IBApiNextTickType.DELAYED_BID_OPTION_DELTA,
            { value: delta, ingressTm: now },
          ],
          [
            IBApiNextTickType.DELAYED_BID_OPTION_PRICE,
            { value: optPrice, ingressTm: now },
          ],
          [
            IBApiNextTickType.DELAYED_BID_OPTION_GAMMA,
            { value: gamma, ingressTm: now },
          ],
          [
            IBApiNextTickType.DELAYED_BID_OPTION_VEGA,
            { value: vega, ingressTm: now },
          ],
          [
            IBApiNextTickType.DELAYED_BID_OPTION_THETA,
            { value: theta, ingressTm: now },
          ]
        );
        break;
      case IBApiTickType.ASK_OPTION:
        ticks.push(
          [
            IBApiNextTickType.ASK_OPTION_IV,
            { value: impliedVolatility, ingressTm: now },
          ],
          [
            IBApiNextTickType.ASK_OPTION_DELTA,
            { value: delta, ingressTm: now },
          ],
          [
            IBApiNextTickType.ASK_OPTION_PRICE,
            { value: optPrice, ingressTm: now },
          ],
          [
            IBApiNextTickType.ASK_OPTION_GAMMA,
            { value: gamma, ingressTm: now },
          ],
          [IBApiNextTickType.ASK_OPTION_VEGA, { value: vega, ingressTm: now }],
          [IBApiNextTickType.ASK_OPTION_THETA, { value: theta, ingressTm: now }]
        );
        break;
      case IBApiTickType.DELAYED_ASK_OPTION:
        ticks.push(
          [
            IBApiNextTickType.DELAYED_ASK_OPTION_IV,
            { value: impliedVolatility, ingressTm: now },
          ],
          [
            IBApiNextTickType.DELAYED_ASK_OPTION_DELTA,
            { value: delta, ingressTm: now },
          ],
          [
            IBApiNextTickType.DELAYED_ASK_OPTION_PRICE,
            { value: optPrice, ingressTm: now },
          ],
          [
            IBApiNextTickType.DELAYED_ASK_OPTION_GAMMA,
            { value: gamma, ingressTm: now },
          ],
          [
            IBApiNextTickType.DELAYED_ASK_OPTION_VEGA,
            { value: vega, ingressTm: now },
          ],
          [
            IBApiNextTickType.DELAYED_ASK_OPTION_THETA,
            { value: theta, ingressTm: now },
          ]
        );
        break;
      case IBApiTickType.LAST_OPTION:
        ticks.push(
          [
            IBApiNextTickType.LAST_OPTION_IV,
            { value: impliedVolatility, ingressTm: now },
          ],
          [
            IBApiNextTickType.LAST_OPTION_DELTA,
            { value: delta, ingressTm: now },
          ],
          [
            IBApiNextTickType.LAST_OPTION_PRICE,
            { value: optPrice, ingressTm: now },
          ],
          [
            IBApiNextTickType.LAST_OPTION_GAMMA,
            { value: gamma, ingressTm: now },
          ],
          [IBApiNextTickType.LAST_OPTION_VEGA, { value: vega, ingressTm: now }],
          [
            IBApiNextTickType.LAST_OPTION_THETA,
            { value: theta, ingressTm: now },
          ]
        );
        break;
      case IBApiTickType.DELAYED_LAST_OPTION:
        ticks.push(
          [
            IBApiNextTickType.DELAYED_LAST_OPTION_IV,
            { value: impliedVolatility, ingressTm: now },
          ],
          [
            IBApiNextTickType.DELAYED_LAST_OPTION_DELTA,
            { value: delta, ingressTm: now },
          ],
          [
            IBApiNextTickType.DELAYED_LAST_OPTION_PRICE,
            { value: optPrice, ingressTm: now },
          ],
          [
            IBApiNextTickType.DELAYED_LAST_OPTION_GAMMA,
            { value: gamma, ingressTm: now },
          ],
          [
            IBApiNextTickType.DELAYED_LAST_OPTION_VEGA,
            { value: vega, ingressTm: now },
          ],
          [
            IBApiNextTickType.DELAYED_LAST_OPTION_THETA,
            { value: theta, ingressTm: now },
          ]
        );
        break;
      case IBApiTickType.MODEL_OPTION:
        ticks.push(
          [
            IBApiNextTickType.MODEL_OPTION_IV,
            { value: impliedVolatility, ingressTm: now },
          ],
          [
            IBApiNextTickType.MODEL_OPTION_DELTA,
            { value: delta, ingressTm: now },
          ],
          [
            IBApiNextTickType.MODEL_OPTION_PRICE,
            { value: optPrice, ingressTm: now },
          ],
          [
            IBApiNextTickType.MODEL_OPTION_GAMMA,
            { value: gamma, ingressTm: now },
          ],
          [
            IBApiNextTickType.MODEL_OPTION_VEGA,
            { value: vega, ingressTm: now },
          ],
          [
            IBApiNextTickType.MODEL_OPTION_THETA,
            { value: theta, ingressTm: now },
          ]
        );
        break;
      case IBApiTickType.DELAYED_MODEL_OPTION:
        ticks.push(
          [
            IBApiNextTickType.DELAYED_MODEL_OPTION_IV,
            { value: impliedVolatility, ingressTm: now },
          ],
          [
            IBApiNextTickType.DELAYED_MODEL_OPTION_DELTA,
            { value: delta, ingressTm: now },
          ],
          [
            IBApiNextTickType.DELAYED_MODEL_OPTION_PRICE,
            { value: optPrice, ingressTm: now },
          ],
          [
            IBApiNextTickType.DELAYED_MODEL_OPTION_GAMMA,
            { value: gamma, ingressTm: now },
          ],
          [
            IBApiNextTickType.DELAYED_MODEL_OPTION_VEGA,
            { value: vega, ingressTm: now },
          ],
          [
            IBApiNextTickType.DELAYED_MODEL_OPTION_THETA,
            { value: theta, ingressTm: now },
          ]
        );
        break;
    }

    // update latest value on cache

    const cached = subscription.lastAllValue ?? new MutableMarketData();
    const added = new MutableMarketData();
    const changed = new MutableMarketData();

    ticks.forEach((tick) => {
      if (cached.has(tick[0])) {
        changed.set(tick[0], tick[1]);
      } else {
        added.set(tick[0], tick[1]);
      }
      cached.set(tick[0], tick[1]);
    });

    // deliver to subject

    if (cached.size) {
      subscription.next({
        all: cached,
        added: added.size ? added : undefined,
        changed: changed.size ? changed : undefined,
      });
    }
  };

  /**
   * Create a subscription to receive real time market data.
   * Returns market data for an instrument either in real time or 10-15 minutes delayed (depending on the market data type specified,
   * see [[setMarketDataType]]).
   *
   * @param contract The [[Contract]] for which the data is being requested
   * @param genericTickList comma  separated ids of the available generic ticks:
   * - 100 Option Volume (currently for stocks)
   * - 101 Option Open Interest (currently for stocks)
   * - 104 Historical Volatility (currently for stocks)
   * - 105 Average Option Volume (currently for stocks)
   * - 106 Option Implied Volatility (currently for stocks)
   * - 162 Index Future Premium
   * - 165 Miscellaneous Stats
   * - 221 Mark Price (used in TWS P&L computations)
   * - 225 Auction values (volume, price and imbalance)
   * - 233 RTVolume - contains the last trade price, last trade size, last trade time, total volume, VWAP, and single trade flag.
   * - 236 Shortable
   * - 256 Inventory
   * - 258 Fundamental Ratios
   * - 411 Realtime Historical Volatility
   * - 456 IBDividends
   * @param snapshot For users with corresponding real time market data subscriptions.
   * A `true` value will return a one-time snapshot, while a `false` value will provide streaming data.
   * @param regulatorySnapshot Snapshot for US stocks requests NBBO snapshots for users which have "US Securities Snapshot Bundle" subscription
   * but not corresponding Network A, B, or C subscription necessary for streaming * market data.
   * One-time snapshot of current market price that will incur a fee of 1 cent to the account per snapshot.
   */
  getMarketData(
    contract: Contract,
    genericTickList: string,
    snapshot: boolean,
    regulatorySnapshot: boolean
  ): Observable<MarketDataUpdate> {
    return this.subscriptions.register<MutableMarketData>(
      (reqId) => {
        this.api.reqMktData(
          reqId,
          contract,
          genericTickList,
          snapshot,
          regulatorySnapshot
        );
      },
      (reqId) => {
        // when using snapshot, cancel will cause a "Can't find EId with tickerId" error.
        if (!snapshot && !regulatorySnapshot) {
          this.api.cancelMktData(reqId);
        }
      },
      [
        [EventName.tickPrice, this.onTick],
        [EventName.tickSize, this.onTick],
        [EventName.tickGeneric, this.onTick],
        [EventName.tickOptionComputation, this.onTickOptionComputation],
      ],
      snapshot || regulatorySnapshot
        ? undefined
        : `${JSON.stringify(contract)}:${genericTickList}`
    );
  }

  /** headTimestamp event handler.  */
  private onHeadTimestamp = (
    subscriptions: Map<number, IBApiNextSubscription<string>>,
    reqId: number,
    headTimestamp: string
  ): void => {
    // get subscription
    const subscription = subscriptions.get(reqId);
    if (!subscription) {
      return;
    }

    // signal timestamp
    subscription.next({ all: headTimestamp });
    subscription.complete();
  };

  /**
   * Get the timestamp of earliest available historical data for a contract and data type.
   *
   * @param reqId An identifier for the request.
   * @param contract [[Contract]] object for which head timestamp is being requested.
   * @param whatToShow Type of data for head timestamp - "BID", "ASK", "TRADES", etc
   * @param useRTH Use regular trading hours only, `true` for yes or `false` for no.
   * @param formatDate Set to 1 to obtain the bars' time as yyyyMMdd HH:mm:ss, set to 2 to obtain it like system time format in seconds.
   */
  getHeadTimestamp(
    contract: Contract,
    whatToShow: string,
    useRTH: boolean,
    formatDate: number
  ): Promise<string> {
    return lastValueFrom(
      this.subscriptions
        .register<string>(
          (reqId) => {
            this.api.reqHeadTimestamp(
              reqId,
              contract,
              whatToShow,
              useRTH,
              formatDate
            );
          },
          (reqId) => {
            this.api.cancelHeadTimestamp(reqId);
          },
          [[EventName.headTimestamp, this.onHeadTimestamp]],
          `${JSON.stringify(contract)}:${whatToShow}:${useRTH}:${formatDate}`
        )
        .pipe(map((v: { all: string }) => v.all))
    );
  }

  /** historicalData event handler */
  private readonly onHistoricalData = (
    subscriptions: Map<number, IBApiNextSubscription<Bar[]>>,
    reqId: number,
    time: string,
    open: number,
    high: number,
    low: number,
    close: number,
    volume: number,
    count: number | undefined,
    WAP: number
  ): void => {
    // get subscription

    const subscription = subscriptions.get(reqId);
    if (!subscription) {
      return;
    }

    // append bar or signal completion

    if (time.startsWith("finished")) {
      subscription.complete();
    } else {
      const all = subscription.lastAllValue ?? [];
      const current: Bar = { time };
      if (open !== -1) {
        current.open = open;
      }
      if (high !== -1) {
        current.high = high;
      }
      if (low !== -1) {
        current.low = low;
      }
      if (close !== -1) {
        current.close = close;
      }
      if (volume !== -1) {
        current.volume = volume;
      }
      if (count !== -1) {
        current.count = count;
      }
      if (WAP !== -1) {
        current.WAP = WAP;
      }
      all.push(current);
      subscription.next({
        all,
      });
    }
  };

  /**
   * Get a contracts historical data.
   *
   * When requesting historical data, a finishing time and date is required along with a duration string.
   * For example, having:
   * - endDateTime: 20130701 23:59:59 GMT
   * - durationStr: 3 D
   * will return three days of data counting backwards from July 1st 2013 at 23:59:59 GMT resulting in all the available bars of the last three days
   * until the date and time specified.
   *
   * It is possible to specify a timezone optionally.
   *
   * @see https://interactivebrokers.github.io/tws-api/historical_bars.html for details.
   *
   * @param contract The contract for which we want to retrieve the data.
   * @param endDateTime Request's ending time with format yyyyMMdd HH:mm:ss {TMZ}.
   * @param durationStr The amount of time for which the data needs to be retrieved:
   * - [n] S (seconds)
   * - [n] D (days)
   * - [n] W (weeks)
   * - [n] M (months)
   * - [n] Y (years)
   * @param barSizeSetting the size of the bar:
   * - 1 sec
   * - 5 secs
   * - 15 secs
   * - 30 secs
   * - 1 min
   * - 2 mins
   * - 3 mins
   * - 5 mins
   * - 15 mins
   * - 30 mins
   * - 1 hour
   * - 1 day
   * @param whatToShow the kind of information being retrieved:
   * - TRADES
   * - MIDPOINT
   * - BID
   * - ASK
   * - BID_ASK
   * - HISTORICAL_VOLATILITY
   * - OPTION_IMPLIED_VOLATILITY
   * - FEE_RATE
   * - REBATE_RATE
   * @param useRTH Set to 0 to obtain the data which was also generated outside of the Regular Trading Hours, set to 1 to obtain only the RTH data
   * @param formatDate Set to 1 to obtain the bars' time as yyyyMMdd HH:mm:ss, set to 2 to obtain it like system time format in seconds
   */
  getHistoricalData(
    contract: Contract,
    endDateTime: string | undefined,
    durationStr: string,
    barSizeSetting: BarSizeSetting,
    whatToShow: string,
    useRTH: number,
    formatDate: number
  ): Promise<Bar[]> {
    return lastValueFrom(
      this.subscriptions
        .register<Bar[]>(
          (reqId) => {
            this.api.reqHistoricalData(
              reqId,
              contract,
              endDateTime,
              durationStr,
              barSizeSetting,
              whatToShow,
              useRTH,
              formatDate,
              false
            );
          },
          undefined,
          [[EventName.historicalData, this.onHistoricalData]],
          undefined
        )
        .pipe(map((v: { all: Bar[] }) => v.all))
    );
  }

  /** historicalDataUpdate event handler */
  private readonly onHistoricalDataUpdate = (
    subscriptions: Map<number, IBApiNextSubscription<Bar>>,
    reqId: number,
    time: string,
    open: number,
    high: number,
    low: number,
    close: number,
    volume: number,
    count: number,
    WAP: number
  ): void => {
    // get subscription

    const subscription = subscriptions.get(reqId);
    if (!subscription) {
      return;
    }

    // update bar

    const current = subscription.lastAllValue ?? {};
    current.time = time;
    current.open = open !== -1 ? open : undefined;
    current.high = high !== -1 ? high : undefined;
    current.low = low !== -1 ? low : undefined;
    current.close = close !== -1 ? close : undefined;
    current.volume = volume !== -1 ? volume : undefined;
    current.count = count !== -1 ? count : undefined;
    current.WAP = WAP !== -1 ? WAP : undefined;
    subscription.next({
      all: current,
    });
  };

  /**
   * Create a subscription to receive update on the most recent historical data bar of a contract.
   *
   * Use {@link IBApiNext.getHistoricalData} to receive history data and use this function if
   * you want to continue receiving real-time updates on most recent bar.
   *
   * @see https://interactivebrokers.github.io/tws-api/historical_bars.html for details.
   *
   * @param contract The contract for which we want to retrieve the data.
   * @param barSizeSetting the size of the bar:
   * - 1 sec
   * - 5 secs
   * - 15 secs
   * - 30 secs
   * - 1 min
   * - 2 mins
   * - 3 mins
   * - 5 mins
   * - 15 mins
   * - 30 mins
   * - 1 hour
   * - 1 day
   * @param whatToShow the kind of information being retrieved:
   * - TRADES
   * - MIDPOINT
   * - BID
   * - ASK
   * - BID_ASK
   * - HISTORICAL_VOLATILITY
   * - OPTION_IMPLIED_VOLATILITY
   * - FEE_RATE
   * - REBATE_RATE
   * @param formatDate Set to 1 to obtain the bars' time as yyyyMMdd HH:mm:ss, set to 2 to obtain it like system time format in seconds
   */
  getHistoricalDataUpdates(
    contract: Contract,
    barSizeSetting: BarSizeSetting,
    whatToShow: string,
    formatDate: number
  ): Observable<Bar> {
    return this.subscriptions
      .register<Bar>(
        (reqId) => {
          this.api.reqHistoricalData(
            reqId,
            contract,
            "",
            "1 D",
            barSizeSetting,
            whatToShow,
            0,
            formatDate,
            true
          );
        },
        (reqId) => {
          this.api.cancelHistoricalData(reqId);
        },
        [[EventName.historicalDataUpdate, this.onHistoricalDataUpdate]],
        `${JSON.stringify(
          contract
        )}:${barSizeSetting}:${whatToShow}:${formatDate}`
      )
      .pipe(map((v: { all: Bar }) => v.all));
  }

  /** historicalTicks event handler */
  private readonly onHistoricalTicks = (
    subscriptions: Map<number, IBApiNextSubscription<HistoricalTick[]>>,
    reqId: number,
    ticks: HistoricalTick[],
    done: boolean
  ): void => {
    // get subscription

    const subscription = subscriptions.get(reqId);
    if (!subscription) {
      return;
    }

    // append tick

    let allTicks = subscription.lastAllValue;
    allTicks = allTicks ? allTicks.concat(ticks) : ticks;

    subscription.next({
      all: allTicks,
    });

    if (done) {
      subscription.complete();
    }
  };

  /**
   * Create a subscription to receive historical mid prices from Time&Sales data of an instrument.
   * The next callback will be invoked each time a new tick is received from TWS.
   * The complete callback will be invoked when all required ticks have been
   * received.
   *
   * @param contract [[Contract]] object that is subject of query
   * @param startDateTime "20170701 12:01:00". Uses TWS timezone specified at login.
   * @param endDateTime "20170701 13:01:00". In TWS timezone. Exactly one of start time and end time has to be defined.
   * @param numberOfTicks Number of distinct data points. Max currently 1000 per request.
   * @param useRTH Data from regular trading hours (1), or all available hours (0)
   */
  getHistoricalTicksMid(
    contract: Contract,
    startDateTime: string,
    endDateTime: string,
    numberOfTicks: number,
    useRTH: number
  ): Observable<HistoricalTick[]> {
    return this.subscriptions
      .register<HistoricalTick[]>(
        (reqId) => {
          this.api.reqHistoricalTicks(
            reqId,
            contract,
            startDateTime,
            endDateTime,
            numberOfTicks,
            "MIDPOINT",
            useRTH,
            false
          );
        },
        undefined,
        [[EventName.historicalTicks, this.onHistoricalTicks]],
        undefined
      )
      .pipe(map((v: { all: HistoricalTick[] }) => v.all));
  }

  /** historicalTicksBidAsk event handler */
  private readonly onHistoricalTicksBidAsk = (
    subscriptions: Map<number, IBApiNextSubscription<HistoricalTickBidAsk[]>>,
    reqId: number,
    ticks: HistoricalTickBidAsk[],
    done: boolean
  ): void => {
    // get subscription

    const subscription = subscriptions.get(reqId);
    if (!subscription) {
      return;
    }

    // append tick

    let allTicks = subscription.lastAllValue;
    allTicks = allTicks ? allTicks.concat(ticks) : ticks;

    subscription.next({
      all: allTicks,
    });

    if (done) {
      subscription.complete();
    }
  };

  /**
   * Create a subscription to receive historical bid and ask prices from Time&Sales data of an instrument.
   * The next callback will be invoked each time a new tick is received from TWS.
   * The complete callback will be invoked when all required ticks have been
   * received.
   *
   * @param contract [[Contract]] object that is subject of query
   * @param startDateTime "20170701 12:01:00". Uses TWS timezone specified at login.
   * @param endDateTime "20170701 13:01:00". In TWS timezone. Exactly one of start time and end time has to be defined.
   * @param numberOfTicks Number of distinct data points. Max currently 1000 per request.
   * @param useRTH Data from regular trading hours (1), or all available hours (0)
   * @param ignoreSize A filter only used when the source price is Bid_Ask
   */
  getHistoricalTicksBidAsk(
    contract: Contract,
    startDateTime: string,
    endDateTime: string,
    numberOfTicks: number,
    useRTH: number,
    ignoreSize: boolean
  ): Observable<HistoricalTickBidAsk[]> {
    return this.subscriptions
      .register<HistoricalTickBidAsk[]>(
        (reqId) => {
          this.api.reqHistoricalTicks(
            reqId,
            contract,
            startDateTime,
            endDateTime,
            numberOfTicks,
            "BID_ASK",
            useRTH,
            ignoreSize
          );
        },
        undefined,
        [[EventName.historicalTicksBidAsk, this.onHistoricalTicksBidAsk]],
        undefined
      )
      .pipe(map((v: { all: HistoricalTickBidAsk[] }) => v.all));
  }

  /** historicalTicksLast event handler */
  private readonly onHistoricalTicksLast = (
    subscriptions: Map<number, IBApiNextSubscription<HistoricalTickLast[]>>,
    reqId: number,
    ticks: HistoricalTickLast[],
    done: boolean
  ): void => {
    // get subscription
    const subscription = subscriptions.get(reqId);
    if (!subscription) {
      return;
    }

    // append tick
    let allTicks = subscription.lastAllValue;
    allTicks = allTicks ? allTicks.concat(ticks) : ticks;

    subscription.next({
      all: allTicks,
    });

    if (done) {
      subscription.complete();
    }
  };

  /**
   * Create a subscription to receive historical last trade prices from Time&Sales data of an instrument.
   * The next callback will be invoked each time a new tick is received from TWS.
   * The complete callback will be invoked when all required ticks have been
   * received.
   *
   * @param contract [[Contract]] object that is subject of query
   * @param startDateTime "20170701 12:01:00". Uses TWS timezone specified at login.
   * @param endDateTime "20170701 13:01:00". In TWS timezone. Exactly one of start time and end time has to be defined.
   * @param numberOfTicks Number of distinct data points. Max 1000 per request.
   * @param useRTH Data from regular trading hours (1), or all available hours (0)
   */
  getHistoricalTicksLast(
    contract: Contract,
    startDateTime: string,
    endDateTime: string,
    numberOfTicks: number,
    useRTH: number
  ): Observable<HistoricalTickLast[]> {
    return this.subscriptions
      .register<HistoricalTickLast[]>(
        (reqId) => {
          this.api.reqHistoricalTicks(
            reqId,
            contract,
            startDateTime,
            endDateTime,
            numberOfTicks,
            "TRADES",
            useRTH,
            false
          );
        },
        undefined,
        [[EventName.historicalTicksLast, this.onHistoricalTicksLast]],
        undefined
      )
      .pipe(map((v: { all: HistoricalTickLast[] }) => v.all));
  }

  /** mktDepthExchanges event handler */
  private readonly onMktDepthExchanges = (
    subscriptions: Map<
      number,
      IBApiNextSubscription<DepthMktDataDescription[]>
    >,
    depthMktDataDescriptions: DepthMktDataDescription[]
  ): void => {
    subscriptions.forEach((sub) => {
      sub.next({
        all: depthMktDataDescriptions,
      });
      sub.complete();
    });
  };

  /**
   * Get venues for which market data is returned on getMarketDepthL2 (those with market makers).
   */
  getMarketDepthExchanges(): Promise<DepthMktDataDescription[]> {
    return lastValueFrom(
      this.subscriptions
        .register<DepthMktDataDescription[]>(
          () => {
            this.api.reqMktDepthExchanges();
          },
          undefined,
          [[EventName.mktDepthExchanges, this.onMktDepthExchanges]],
          "reqMktDepthExchanges" // use same instance id each time, to make sure there is only 1 pending request at time
        )
        .pipe(map((v: { all: DepthMktDataDescription[] }) => v.all))
    );
  }

<<<<<<< HEAD
  /** updateMktDepth event handler */
  private readonly onUpdateMktDepth = (
    subscriptions: Map<number, IBApiNextSubscription<OrderBook>>,
    tickerId: number,
    position: number,
    operation: number,
    side: number,
    price: number,
    size: number
  ): void => {
    // forward to L2 handler, but w/o market maker and smart depth set to false
    this.onUpdateMktDepthL2(
      subscriptions,
      tickerId,
      position,
      undefined,
      operation,
      side,
      price,
      size,
      false
    );
  };

  /** marketDepthL2 event handler */
  private readonly onUpdateMktDepthL2 = (
    subscriptions: Map<number, IBApiNextSubscription<OrderBook>>,
    tickerId: number,
    position: number,
    marketMaker: string,
    operation: number,
    side: number,
    price: number,
    size: number,
    isSmartDepth: boolean
  ): void => {
    // get subscription
    const subscription = subscriptions.get(tickerId);
    if (!subscription) {
      return;
    }

    // update cached

    const cached = subscription.lastAllValue ?? {
      bids: new Map<OrderBookRowPosition, OrderBookRow>(),
      asks: new Map<OrderBookRowPosition, OrderBookRow>(),
    };

    const changed = {
      bids: new Map<OrderBookRowPosition, OrderBookRow>(),
      asks: new Map<OrderBookRowPosition, OrderBookRow>(),
    };

    let cachedRows: Map<OrderBookRowPosition, OrderBookRow> = undefined;
    let changedRows: Map<OrderBookRowPosition, OrderBookRow> = undefined;

    if (side == 0) {
      // ask side
      cachedRows = <Map<OrderBookRowPosition, OrderBookRow>>cached.asks;
      changedRows = <Map<OrderBookRowPosition, OrderBookRow>>changed.asks;
    } else if (side == 1) {
      // bid side
      cachedRows = <Map<OrderBookRowPosition, OrderBookRow>>cached.bids;
      changedRows = <Map<OrderBookRowPosition, OrderBookRow>>changed.bids;
    }

    if (cachedRows === undefined || changedRows === undefined) {
      this.logger.error(
        LOG_TAG,
        `onUpdateMktDepthL2: unknown side value ${side} received from TWS`
      );
      return;
    }

    switch (operation) {
      case 0:
      case 1:
        // it's an insert or update
        const isUpdate = cachedRows.has(position);

        cachedRows.set(position, {
          price: price,
          marketMaker: marketMaker,
          size: size,
          isSmartDepth: isSmartDepth,
        });

        changedRows.set(position, {
          marketMaker: marketMaker,
          price: price,
          size: size,
          isSmartDepth: isSmartDepth,
        });

        if (isUpdate) {
          subscription.next({
            all: cached,
            changed: changed,
          });
        } else {
          subscription.next({
            all: cached,
            added: changed,
          });
        }

        break;

      case 2:
        // it's a delete
        const deletedRow = cachedRows.get(position);

        cachedRows.delete(position);
        changedRows.set(position, deletedRow);

        subscription.next({
          all: cached,
          removed: changed,
        });

        break;

      default:
        this.logger.error(
          LOG_TAG,
          `onUpdateMktDepthL2: unknown operation value ${operation} received from TWS`
        );
        break;
    }
  };

  /**
   * Requests the contract's market depth (order book).
   *
   * This request must be direct-routed to an exchange and not smart-routed.
   *
   * The number of simultaneous market depth requests allowed in an account is calculated based on a formula
   * that looks at an accounts equity, commissions, and quote booster packs.
   *
   * @param tickerId The request's identifier.
   * @param contract The [[Contract]] for which the depth is being requested.
   * @param numRows The number of rows on each side of the order book.
   * @param isSmartDepth Flag indicates that this is smart depth request.
   * @param mktDepthOptions TODO document
   */
  getMarketDepth(
    contract: Contract,
    numRows: number,
    isSmartDepth: boolean,
    mktDepthOptions?: TagValue[]
  ): Observable<OrderBookUpdate> {
    return this.subscriptions.register<OrderBook>(
      (reqId) => {
        this.api.reqMktDepth(
          reqId,
          contract,
          numRows,
          isSmartDepth,
          mktDepthOptions
        );
      },
      (reqId) => {
        this.api.cancelMktDepth(reqId, isSmartDepth);
      },
      [
        [EventName.updateMktDepth, this.onUpdateMktDepth],
        [EventName.updateMktDepthL2, this.onUpdateMktDepthL2],
      ],
      `${JSON.stringify(
        contract
      )}:${numRows}:${isSmartDepth}:${mktDepthOptions}`
    );
  }

=======
>>>>>>> 6337f9ab
  /** histogramData event handler */
  private readonly onHistogramData = (
    subscriptions: Map<number, IBApiNextSubscription<HistogramEntry[]>>,
    reqId: number,
    data: HistogramEntry[]
  ): void => {
    // get the subscription
    const sub = subscriptions.get(reqId);
    if (!sub) {
      return;
    }

    // deliver data
    sub.next({ all: data });
    sub.complete();
  };

  /**
   * Get data histogram of specified contract.
   *
   * @param contract [[Contract]] object for which histogram is being requested
   * @param useRTH Use regular trading hours only, `true` for yes or `false` for no.
   * @param duration Period duration of which data is being requested
   * @param durationUnit Duration unit of which data is being requested
   */
  getHistogramData(
    contract: Contract,
    useRTH: boolean,
    duration: number,
    durationUnit: DurationUnit
  ): Promise<HistogramEntry[]> {
    return lastValueFrom(
      this.subscriptions
        .register<HistogramEntry[]>(
          (reqId) => {
            this.api.reqHistogramData(
              reqId,
              contract,
              useRTH,
              duration,
              durationUnit
            );
          },
          (reqId) => {
            this.api.cancelHistogramData(reqId);
          },
          [[EventName.histogramData, this.onHistogramData]],
          `${JSON.stringify(contract)}:${useRTH}:${duration}:${durationUnit}`
        )
        .pipe(map((v: { all: HistogramEntry[] }) => v.all))
    );
  }

  /**
   * Feeds in currently open orders.
   *
   * @param listener
   * orderId: The order's unique id.
   *
   * contract: The order's [[Contract]]
   *
   * order: The currently active [[Order]]
   *
   * orderState: The order's [[OrderState]]
   *
   * @see [[placeOrder]], [[reqAllOpenOrders]], [[reqAutoOpenOrders]]
   */
  private readonly onOpenOrder = (
    subscriptions: Map<number, IBApiNextSubscription<OpenOrder[]>>,
    orderId: number,
    contract: Contract,
    order: Order,
    orderState: OrderState
  ): void => {
    subscriptions.forEach((sub) => {
      const allOrders = sub.lastAllValue ?? [];
      allOrders.push({ orderId, contract, order, orderState });
      sub.next({
        all: allOrders,
      });
    });
  };

  /**
   *  Ends the subscrition once all openOrders are recieved
   *  @param subscriptions
   */
  private readonly onOpenOrderEnd = (
    subscriptions: Map<number, IBApiNextSubscription<OpenOrder[]>>
  ): void => {
    subscriptions.forEach((sub) => {
      sub.complete();
    });
  };

  /**
   * Response to API bind order control message.
   *
   * @param orderId: permId
   * @param apiClientId: API client id.
   * @param apiOrderId: API order id.
   *
   * @see [[reqOpenOrders]]
   */
  private readonly onOrderBound = (
    // TODO finish implementation
    subscription: Map<number, IBApiNextSubscription<OpenOrder[]>>,
    orderId: number,
    apiClientId: number,
    apiOrderId: number
  ): void => {
    // not sure what it's used for
  };

  /**
   * Requests all current open orders in associated accounts at the current moment.
   */
  getAllOpenOrders(): Promise<OpenOrder[]> {
    return lastValueFrom(
      this.subscriptions
        .register<OpenOrder[]>(
          () => {
            this.api.reqAllOpenOrders();
          },
          undefined,
          [
            [EventName.openOrder, this.onOpenOrder],
            [EventName.orderStatus, this.onOrderBound],
            [EventName.openOrderEnd, this.onOpenOrderEnd],
          ]
        )
        .pipe(map((v: { all: OpenOrder[] }) => v.all))
    );
  }

  /** nextValidId event handler */
  private readonly onNextValidId = (
    subscriptions: Map<number, IBApiNextSubscription<number>>,
    orderId: number
  ): void => {
    // this is special to other one-shot callbacks:
    // we only want to complete one subscription at a time,
    // to avoid multiple getNextValidOrderId calls to return same value
    const next = subscriptions.entries().next();
    if (next && !next.done && next.value[1]) {
      next.value[1].next({
        all: orderId,
      });
      next.value[1].complete();
    }
  };

  /**
   * Requests the next valid order ID at the current moment.
   */
  getNextValidOrderId(): Promise<number> {
    return lastValueFrom(
      this.subscriptions
        .register<number>(
          () => {
            this.api.reqIds();
          },
          undefined,
          [[EventName.nextValidId, this.onNextValidId]]
        )
        .pipe(map((v: { all: number }) => v.all))
    );
  }

  /**
   * Places or modifies an order.
   * @param id The order's unique identifier.
   * Use a sequential id starting with the id received at the nextValidId method.
   * If a new order is placed with an order ID less than or equal to the order ID of a previous order an error will occur.
   * @param contract The order's [[Contract]].
   * @param order The [[Order]] object.
   */
  placeOrder(id: number, contract: Contract, order: Order): void {
    this.api.placeOrder(id, contract, order);
  }

  /**
   * Places new order.
   * This method does use the order id as returned by getNextValidOrderId() method and returns it as a result.
   * If you want to send multiple orders, consider using  placeOrder method instead and increase the order id manually for each new order, avoiding the overhead of calling getNextValidOrderId() for each.
   * @param contract The order's [[Contract]].
   * @param order The [[Order]] object.
   *  @see [[getNextValidOrderId]]
   */
  async placeNewOrder(contract: Contract, order: Order): Promise<number> {
    const orderId = await this.getNextValidOrderId();
    this.placeOrder(orderId, contract, order);
    return orderId;
  }

  /**
   * Places new order.
   * @param id The order's unique identifier.
   * @param contract The order's [[Contract]].
   * @param order The [[Order]] object.
   *
   */
  modifyOrder(id: number, contract: Contract, order: Order): void {
    this.api.placeOrder(id, contract, order);
  }

  /**
   * Cancels an active order placed by from the same API client ID.
   *
   * Note: API clients cannot cancel individual orders placed by other clients.
   * Use [[cancelAllOrders]] instead.
   *
   * @param id The order id.
   */
  cancelOrder(id: number): void {
    this.api.cancelOrder(id);
  }

  /**
   * Cancels all active orders.
   * This method will cancel ALL open orders including those placed directly from TWS.
   *
   * @see [[cancelOrder]]
   */
  cancelAllOrders(): void {
    this.api.reqGlobalCancel();
  }

  /**
   *  Ends the subscrition once all trades are recieved
   *  @param subscriptions
   *  @param reqId
   *  @param contract  Contract details that is used for order
   *  @param execution Execution details of an order
   */
  private readonly onExecDetails = (
    subscriptions: Map<number, IBApiNextSubscription<ExecutionDetail[]>>,
    reqId: number,
    contract: Contract,
    execution: Execution
  ): void => {
    subscriptions.forEach((sub) => {
      const allTrades = sub.lastAllValue ?? [];
      allTrades.push({ reqId, contract, execution });
      sub.next({
        all: allTrades,
      });
    });
  };

  /**
   *  Ends the subscrition once all trades are recieved
   *  @param subscriptions
   */
  private readonly onExecDetailsEnd = (
    subscriptions: Map<
      number,
      IBApiNextSubscription<ExecutionDetail[] | CommissionReport[]>
    >,
    reqId: number
  ): void => {
    const sub = subscriptions.get(reqId);
    if (!sub) {
      return;
    }
    if (!sub.lastAllValue) {
      sub.next({ all: [] });
    }
    sub.complete();
  };

  /**
   *  Commision report of all the clients
   *  @param subscriptions
   *  @param commissionReport commissionReport details
   */
  private readonly onComissionReport = (
    subscriptions: Map<number, IBApiNextSubscription<CommissionReport[]>>,
    commissionReport: CommissionReport
  ): void => {
    subscriptions.forEach((sub) => {
      const commissionReports = sub.lastAllValue ?? [];
      commissionReports.push(commissionReport);
      sub.next({
        all: commissionReports,
      });
    });
  };
  /**
   *  Ends the subscrition once all executed trades are recieved
   *  @param filter  filter trade data on [[ExecutionFilter]]
   *  @see [[onExecDetails]]
   *  @see [[onExecDetailsEnd]]
   *  Executed trades only
   */
  getExecutionDetails(filter: ExecutionFilter): Promise<ExecutionDetail[]> {
    return lastValueFrom(
      this.subscriptions
        .register<ExecutionDetail[]>(
          (reqId) => {
            this.api.reqExecutions(reqId, filter);
          },
          undefined,
          [
            [EventName.execDetails, this.onExecDetails],
            [EventName.execDetailsEnd, this.onExecDetailsEnd],
            // [EventName.commissionReport, this.onComissionReport],
          ]
        )
        .pipe(map((v: { all: ExecutionDetail[] }) => v.all))
    );
  }
  getCommissionReport(filter: ExecutionFilter): Promise<CommissionReport[]> {
    return lastValueFrom(
      this.subscriptions
        .register<CommissionReport[]>(
          (reqId) => {
            this.api.reqExecutions(reqId, filter);
          },
          undefined,
          [
            //[EventName.execDetails, this.onExecDetails],
            [EventName.execDetailsEnd, this.onExecDetailsEnd],
            [EventName.commissionReport, this.onComissionReport],
          ]
        )
        .pipe(map((v: { all: CommissionReport[] }) => v.all))
    );
  }
}<|MERGE_RESOLUTION|>--- conflicted
+++ resolved
@@ -15,17 +15,16 @@
   HistoricalTick,
   HistoricalTickBidAsk,
   HistoricalTickLast,
-<<<<<<< HEAD
   TagValue,
   OrderBook,
   OrderBookRow,
   OrderBookUpdate,
-=======
   Order,
   OrderState,
->>>>>>> 6337f9ab
+  OpenOrder,
+  BarSizeSetting,
+  ExecutionDetail,
 } from "../";
-
 import LogLevel from "../api/data/enum/log-level";
 import {
   MutableAccountSummaries,
@@ -57,23 +56,6 @@
   Position,
 } from "./";
 import { Logger } from "./common/logger";
-<<<<<<< HEAD
-=======
-import { IBApiNextSubscription } from "../core/api-next/subscription";
-import { IBApiNextSubscriptionRegistry } from "../core/api-next/subscription-registry";
-import {
-  MutableAccountSummaryTagValues,
-  MutableAccountSummaryValues,
-  MutableAccountSummaries,
-} from "../core/api-next/api/account/mutable-account-summary";
-import { MutableAccountPositions } from "../core/api-next/api/position/mutable-account-positions-update";
-import { MutableMarketData } from "../core/api-next/api/market/mutable-market-data";
-import { IBApiNextLogger } from "../core/api-next/logger";
-import { IBApiAutoConnection } from "../core/api-next/auto-connection";
-import { BarSizeSetting } from "../api/historical/bar-size-setting";
-import { OpenOrder } from "./order/open-order";
-import { ExecutionDetail } from "./order/execution-detail";
->>>>>>> 6337f9ab
 
 /**
  * @internal
@@ -1673,7 +1655,6 @@
     );
   }
 
-<<<<<<< HEAD
   /** updateMktDepth event handler */
   private readonly onUpdateMktDepth = (
     subscriptions: Map<number, IBApiNextSubscription<OrderBook>>,
@@ -1849,8 +1830,6 @@
     );
   }
 
-=======
->>>>>>> 6337f9ab
   /** histogramData event handler */
   private readonly onHistogramData = (
     subscriptions: Map<number, IBApiNextSubscription<HistogramEntry[]>>,
