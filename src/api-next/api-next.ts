--- conflicted
+++ resolved
@@ -1608,8 +1608,7 @@
     );
   }
 
-<<<<<<< HEAD
-  /** marketDepth event handler */
+  /** updateMktDepth event handler */
   private readonly onUpdateMktDepth = (
     subscriptions: Map<number, IBApiNextSubscription<OrderBook>>,
     tickerId: number,
@@ -1781,8 +1780,8 @@
       `${JSON.stringify(
         contract
       )}:${numRows}:${isSmartDepth}:${mktDepthOptions}`
-=======
-  /** mktDepthExchanges event handler */
+
+  /** histogramData event handler */
   private readonly onHistogramData = (
     subscriptions: Map<number, IBApiNextSubscription<HistogramEntry[]>>,
     reqId: number,
@@ -1832,7 +1831,6 @@
           `${JSON.stringify(contract)}:${useRTH}:${duration}:${durationUnit}`
         )
         .pipe(map((v: { all: HistogramEntry[] }) => v.all))
->>>>>>> 39ba6b50
     );
   }
 }