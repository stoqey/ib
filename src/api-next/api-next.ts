import { lastValueFrom, Observable, Subject } from "rxjs";
<<<<<<< HEAD
import { map, take } from "rxjs/operators";

=======
import { map } from "rxjs/operators";
>>>>>>> 480f11d2
import {
    Bar, Contract, ContractDetails, DepthMktDataDescription, ErrorCode, EventName, HistoricalTick,
    HistoricalTickBidAsk, HistoricalTickLast, Order, OrderState
} from "../";
import LogLevel from "../api/data/enum/log-level";
import logger from "../common/logger";
import {
    MutableAccountSummaries, MutableAccountSummaryTagValues, MutableAccountSummaryValues
} from "../core/api-next/api/account/mutable-account-summary";
import { MutableMarketData } from "../core/api-next/api/market/mutable-market-data";
import {
    MutableAccountPositions
} from "../core/api-next/api/position/mutable-account-positions-update";
import { IBApiAutoConnection } from "../core/api-next/auto-connection";
import { ConsoleLogger } from "../core/api-next/console-logger";
import { IBApiNextLogger } from "../core/api-next/logger";
import { IBApiNextSubscription } from "../core/api-next/subscription";
import { IBApiNextSubscriptionRegistry } from "../core/api-next/subscription-registry";
import {
    AccountPositionsUpdate, AccountSummariesUpdate, AccountSummaryValue, ConnectionState,
    ContractDetailsUpdate, IBApiNextError, IBApiNextTickType, IBApiTickType, MarketDataTick,
    MarketDataType, MarketDataUpdate, PnL, PnLSingle, Position
} from "./";
import { Logger } from "./common/logger";
import { OpenOrder } from "./order/open-order";

/**
 * @internal
 *
 * An invalid request id.
 */
const INVALID_REQ_ID = -1;

/**
 * @internal
 *
 * Log tag used on messages created by IBApiNext.
 */
const LOG_TAG = "IBApiNext";

/**
 * @internal
 *
 * Log tag used on messages that have been received from TWS / IB Gateway.
 */
const TWS_LOG_TAG = "TWS";

/**
 * @internal
 *
 * Returns undefined is the value is Number.MAX_VALUE, or the value otherwise.
 */
function undefineMax(v: number | undefined): number | undefined {
  return v === undefined || v === Number.MAX_VALUE ? undefined : v;
}

/**
 * Input arguments on the [[IBApiNext]] constructor.
 */
export interface IBApiNextCreationOptions {
  /**
   * Hostname of the TWS (or IB Gateway).
   *
   * Default is 'localhost'.
   */
  host?: string;

  /**
   * Hostname of the TWS (or IB Gateway).
   *
   * Default is 7496, which is the default setting on TWS for live-accounts.
   */
  port?: number;

  /**
   * The auto-reconnect interval in milliseconds.
   * If 0 or undefined, auto-reconnect will be disabled.
   */
  reconnectInterval?: number;

  /**
   * The connection-watchdog timeout interval in seconds.
   *
   * The connection-watchdog monitors the socket connection to TWS/IB Gateway for
   * activity and triggers a re-connect if TWS/IB Gateway does not response within
   * the given amount of time.
   * If 0 or undefined, the connection-watchdog will be disabled.
   */
  connectionWatchdogInterval?: number;

  /**
   * Max. number of requests per second, sent to TWS/IB Gateway.
   * Default is 40. IB specifies 50 requests/s as maximum.
   *
   * Note that sending large amount of requests within a small amount of time, significantly increases resource
   * consumption of the TWS/IB Gateway (especially memory consumption). If you experience any lags, hangs or crashes
   * on TWS/IB Gateway while sending request bursts, try to reduce this value.
   */
  maxReqPerSec?: number;

  /**
   * Custom logger implementation.
   *
   * By default [[IBApiNext]] does log to console.
   * If you want to log to a different target (i.e. a file or pipe),
   * set this attribute to your custom [[IBApiNextLogger]] implementation.
   */
  logger?: Logger;
}

/**
 * Next-gen Typescript implementation of the Interactive Brokers TWS (or IB Gateway) API.
 *
 * If you prefer to stay as close as possible to the official TWS API interfaces and functionality,
 * use [[IBApi]].
 *
 * If you prefer to use an API that provides some more convenience functions, such as auto-reconnect
 * or RxJS Observables that stay functional during re-connect, use [[IBApiNext]].
 *
 * [[IBApiNext]] does return RxJS Observables on most of the functions.
 * The first subscriber will send the request to TWS, while the last un-subscriber will cancel it.
 * Any subscriber in between will get a replay of the latest received value(s).
 * This is also the case if you call same function with same arguments multiple times ([[IBApiNext]]
 * will make sure that a similar subscription is not requested multiple times from TWS, but it will
 * become a new observers to the existing subscription).
 * In case of an error, a re-subscribe will send the TWS request again (it is fully compatible to RxJS
 * operators, e.g. retry or retryWhen).
 *
 * Note that connection errors are not reported to the returned Observables as returned by get-functions,
 * but they will simply stop emitting values until TWS connection is re-established.
 * Use [[IBApiNext.connectState]] for observing the connection state.
 */
export class IBApiNext {
  /**
   * Create an [[IBApiNext]] object.
   *
   * @param options Creation options.
   */
  constructor(options?: IBApiNextCreationOptions) {
    this.logger = new IBApiNextLogger(options?.logger ?? new ConsoleLogger());

    // create the IBApiAutoConnection and subscription registry

    this.api = new IBApiAutoConnection(
      options?.reconnectInterval ?? 0,
      (options?.connectionWatchdogInterval ?? 0) * 1000,
      this.logger,
      options
    );
    this.subscriptions = new IBApiNextSubscriptionRegistry(this.api, this);

    // setup error event handler (bound to lifetime of IBApiAutoConnection so we never unregister)

    this.api.on(
      EventName.error,
      (error: Error, code: ErrorCode, reqId: number) => {
        const apiError: IBApiNextError = { error, code, reqId };
        // handle warnings - they are also reported on TWS error callback, but we DO NOT want to emit
        // it as error into the subject (and cancel the subscription).
        if (code >= 2100 && code < 3000) {
          this.logger.warn(
            TWS_LOG_TAG,
            `${error.message} - Code: ${code} - ReqId: ${reqId}`
          );
          return;
        }
        // emit to the subscription subject
        if (reqId !== INVALID_REQ_ID) {
          this.subscriptions.dispatchError(reqId, apiError);
        }
        // emit to global error subject
        this.errorSubject.next(apiError);
      }
    );

    // setup TWS server version event handler  (bound to lifetime of IBApiAutoConnection so we never unregister)

    this.api.on(EventName.server, (version, connectionTime) => {
      this.logger.info(
        TWS_LOG_TAG,
        `Server Version: ${version}. Connection time ${connectionTime}`
      );
    });

    // setup TWS info message event handler  (bound to lifetime of IBApiAutoConnection so we never unregister)

    this.api.on(EventName.info, (message: string) => {
      this.logger.info(TWS_LOG_TAG, message);
    });
  }

  /** The [[IBApiNextLogger]] instance. */
  public readonly logger: IBApiNextLogger;

  /** The [[IBApi]] with auto-reconnect. */
  private readonly api: IBApiAutoConnection;

  /** The subscription registry. */
  private readonly subscriptions: IBApiNextSubscriptionRegistry;

  /**
   * @internal
   * The next unused request id.
   * For internal use only.
   */
  get nextReqId(): number {
    return this._nextReqId++;
  }

  private _nextReqId = 1;

  /**
   * The IBApi error [[Subject]].
   *
   * All errors from [[IBApi]] error events will be sent to this subject.
   */
  public readonly errorSubject = new Subject<IBApiNextError>();

  /** Get the current log level. */
  get logLevel(): LogLevel {
    return this.logger.logLevel;
  }

  /** Set the current log level. */
  set logLevel(level: LogLevel) {
    this.logger.logLevel = level;
    this.api.setServerLogLevel(level);
  }

  /**
   * Get an [[Observable]] to receive errors on IB API.
   *
   * Errors that have a valid request id, will additionally be sent to
   * the observers of the request.
   */
  get error(): Observable<IBApiNextError> {
    return this.errorSubject;
  }

  /**
   * Get an [[Observable]] for observing the connection-state.
   */
  get connectionState(): Observable<ConnectionState> {
    return this.api.connectionState;
  }

  /** Returns true if currently connected, false otherwise. */
  get isConnected(): boolean {
    return this.api.isConnected;
  }

  /**
   * Connect to the TWS or IB Gateway.
   *
   * @param clientId A fixed client id to be used on all connection
   * attempts. If not specified, the first connection will use the
   * default client id (0) and increment it with each re-connection
   * attempt.
   *
   * @sse [[connectionState]] for observing the connection state.
   */
  connect(clientId?: number): IBApiNext {
    this.logger.debug(LOG_TAG, `connect(${clientId})`);
    this.api.connect(clientId);
    return this;
  }

  /**
   * Disconnect from the TWS or IB Gateway.
   *
   * Use [[connectionState]] for observing the connection state.
   */
  disconnect(): IBApiNext {
    this.logger.debug(LOG_TAG, "disconnect()");
    this.api.disconnect();
    return this;
  }

  /** currentTime event handler.  */
  private onCurrentTime = (
    subscriptions: Map<number, IBApiNextSubscription<number>>,
    time: number
  ): void => {
    subscriptions.forEach((sub) => {
      sub.next({ all: time });
      sub.complete();
    });
  };

  /**
   * Get TWS's current time.
   */
  getCurrentTime(): Promise<number> {
    return lastValueFrom(
      this.subscriptions
        .register<number>(
          () => {
            this.api.reqCurrentTime();
          },
          undefined,
          [[EventName.currentTime, this.onCurrentTime]],
          "reqCurrentTime" // use same instance id each time, to make sure there is only 1 pending request at time
        )
        .pipe(map((v: { all: number }) => v.all))
    );
  }

  /** managedAccounts event handler.  */
  private onManagedAccts = (
    subscriptions: Map<number, IBApiNextSubscription<string[]>>,
    accountsList: string
  ): void => {
    const accounts = accountsList.split(",");
    subscriptions.forEach((sub) => {
      sub.next({ all: accounts });
      sub.complete();
    });
  };

  /**
   * Get the accounts to which the logged user has access to.
   */
  getManagedAccounts(): Promise<string[]> {
    return lastValueFrom(
      this.subscriptions
        .register<string[]>(
          () => {
            this.api.reqManagedAccts();
          },
          undefined,
          [[EventName.managedAccounts, this.onManagedAccts]],
          "getManagedAccounts" // use same instance id each time, to make sure there is only 1 pending request at time
        )
        .pipe(map((v: { all: string[] }) => v.all))
    );
  }

  /** accountSummary event handler */
  private readonly onAccountSummary = (
    subscriptions: Map<number, IBApiNextSubscription<MutableAccountSummaries>>,
    reqId: number,
    account: string,
    tag: string,
    value: string,
    currency: string
  ): void => {
    // get the subscription

    const subscription = subscriptions.get(reqId);
    if (!subscription) {
      return;
    }

    // update latest value on cache

    const cached = subscription.lastAllValue ?? new MutableAccountSummaries();

    const lastValue = cached
      .getOrAdd(account, () => new MutableAccountSummaryTagValues())
      .getOrAdd(tag, () => new MutableAccountSummaryValues());

    const hasChanged = lastValue.has(currency);

    const updatedValue: AccountSummaryValue = {
      value: value,
      ingressTm: Date.now(),
    };

    lastValue.set(currency, updatedValue);

    // sent change to subscribers

    const accountSummaryUpdate = new MutableAccountSummaries([
      [
        account,
        new MutableAccountSummaryTagValues([
          [tag, new MutableAccountSummaryValues([[currency, updatedValue]])],
        ]),
      ],
    ]);

    if (hasChanged) {
      subscription.next({
        all: cached,
        changed: accountSummaryUpdate,
      });
    } else {
      subscription.next({
        all: cached,
        added: accountSummaryUpdate,
      });
    }
  };

  /**
   * Create subscription to receive the account summaries of all linked accounts as presented in the TWS' Account Summary tab.
   *
   * All account summaries are sent on the first event.
   * Use incrementalUpdates argument to switch between incremental or full update mode.
   * With incremental updates, only changed account summary values will be sent after the initial complete list.
   * Without incremental updates, the complete list of account summaries will be sent again if any value has changed.
   *
   * https://www.interactivebrokers.com/en/software/tws/accountwindowtop.htm
   *
   * @param group Set to "All" to return account summary data for all accounts,
   * or set to a specific Advisor Account Group name that has already been created in TWS Global Configuration.
   * @param tags A comma separated list with the desired tags:
   * - AccountType — Identifies the IB account structure
   * - NetLiquidation — The basis for determining the price of the assets in your account. Total cash value + stock value + options value + bond value
   * - TotalCashValue — Total cash balance recognized at the time of trade + futures PNL
   * - SettledCash — Cash recognized at the time of settlement - purchases at the time of trade - commissions - taxes - fees
   * - AccruedCash — Total accrued cash value of stock, commodities and securities
   * - BuyingPower — Buying power serves as a measurement of the dollar value of securities that one may purchase in a securities account without depositing additional funds
   * - EquityWithLoanValue — Forms the basis for determining whether a client has the necessary assets to either initiate or maintain security positions. Cash + stocks + bonds + mutual funds
   * - PreviousEquityWithLoanValue — Marginable Equity with Loan value as of 16:00 ET the previous day
   * - GrossPositionValue — The sum of the absolute value of all stock and equity option positions
   * - RegTEquity — Regulation T equity for universal account
   * - RegTMargin — Regulation T margin for universal account
   * - SMA — Special Memorandum Account: Line of credit created when the market value of securities in a Regulation T account increase in value
   * - InitMarginReq — Initial Margin requirement of whole portfolio
   * - MaintMarginReq — Maintenance Margin requirement of whole portfolio
   * - AvailableFunds — This value tells what you have available for trading
   * - ExcessLiquidity — This value shows your margin cushion, before liquidation
   * - Cushion — Excess liquidity as a percentage of net liquidation value
   * - FullInitMarginReq — Initial Margin of whole portfolio with no discounts or intraday credits
   * - FullMaintMarginReq — Maintenance Margin of whole portfolio with no discounts or intraday credits
   * - FullAvailableFunds — Available funds of whole portfolio with no discounts or intraday credits
   * - FullExcessLiquidity — Excess liquidity of whole portfolio with no discounts or intraday credits
   * - LookAheadNextChange — Time when look-ahead values take effect
   * - LookAheadInitMarginReq — Initial Margin requirement of whole portfolio as of next period's margin change
   * - LookAheadMaintMarginReq — Maintenance Margin requirement of whole portfolio as of next period's margin change
   * - LookAheadAvailableFunds — This value reflects your available funds at the next margin change
   * - LookAheadExcessLiquidity — This value reflects your excess liquidity at the next margin change
   * - HighestSeverity — A measure of how close the account is to liquidation
   * - DayTradesRemaining — The Number of Open/Close trades a user could put on before Pattern Day Trading is detected. A value of "-1" means that the user can put on unlimited day trades.
   * - Leverage — GrossPositionValue / NetLiquidation
   * - $LEDGER — Single flag to relay all cash balance tags*, only in base currency.
   * - $LEDGER:CURRENCY — Single flag to relay all cash balance tags*, only in the specified currency.
   * - $LEDGER:ALL — Single flag to relay all cash balance tags* in all currencies.
   */
  getAccountSummary(
    group: string,
    tags: string
  ): Observable<AccountSummariesUpdate> {
    return this.subscriptions.register<MutableAccountSummaries>(
      (reqId) => {
        this.api.reqAccountSummary(reqId, group, tags);
      },
      (reqId) => {
        this.api.cancelAccountSummary(reqId);
      },
      [[EventName.accountSummary, this.onAccountSummary]],
      `${group}:${tags}`
    );
  }

  /** position event handler */
  private readonly onPosition = (
    subscriptions: Map<number, IBApiNextSubscription<MutableAccountPositions>>,
    account: string,
    contract: Contract,
    pos: number,
    avgCost: number
  ): void => {
    const updatedPosition: Position = { account, contract, pos, avgCost };

    // notify all subscribers

    subscriptions.forEach((subscription) => {
      // update latest value on cache

      let hasAdded = false;
      let hasRemoved = false;

      const cached = subscription.lastAllValue ?? new MutableAccountPositions();
      const accountPositions = cached.getOrAdd(account, () => []);
      const changePositionIndex = accountPositions.findIndex(
        (p) => p.contract.conId == contract.conId
      );

      if (changePositionIndex === -1) {
        // new position - add it
        accountPositions.push(updatedPosition);
        hasAdded = true;
      } else {
        if (!pos) {
          // zero size - remove it
          accountPositions.splice(changePositionIndex);
          hasRemoved = true;
        } else {
          // update
          accountPositions[changePositionIndex] = updatedPosition;
        }
      }

      if (hasAdded) {
        subscription.next({
          all: cached,
          added: new MutableAccountPositions([[account, [updatedPosition]]]),
        });
      } else if (hasRemoved) {
        subscription.next({
          all: cached,
          removed: new MutableAccountPositions([[account, [updatedPosition]]]),
        });
      } else {
        subscription.next({
          all: cached,
          changed: new MutableAccountPositions([[account, [updatedPosition]]]),
        });
      }
    });
  };

  /**
   * Create subscription to receive the positions on all accessible accounts.
   */
  getPositions(): Observable<AccountPositionsUpdate> {
    return this.subscriptions.register<MutableAccountPositions>(
      () => {
        this.api.reqPositions();
      },
      () => {
        this.api.cancelPositions();
      },
      [[EventName.position, this.onPosition]],
      "getPositions"
    );
  }

  /** contractDetails event handler */
  private readonly onContractDetails = (
    subscriptions: Map<number, IBApiNextSubscription<ContractDetails[]>>,
    reqId: number,
    details: ContractDetails
  ) => {
    // get the subscription

    const subscription = subscriptions.get(reqId);
    if (!subscription) {
      return;
    }

    // update latest value on cache

    const cached = subscription.lastAllValue ?? [];
    cached.push(details);

    // sent change to subscribers

    subscription.next({
      all: cached,
      added: [details],
    });
  };

  /** contractDetailsEnd event handler */
  private readonly onContractDetailsEnd = (
    subscriptions: Map<number, IBApiNextSubscription<ContractDetails[]>>,
    reqId: number
  ) => {
    // get the subscription
    const subscription = subscriptions.get(reqId);
    if (!subscription) {
      return;
    }

    // signal completion

    subscription.complete();
  };

  /**
   * Request contract information form TWS.
   * This method will provide all the contracts matching the contract provided.
   *
   * It can also be used to retrieve complete options and futures chains.
   * Though it is now (in API version > 9.72.12) advised to use reqSecDefOptParams for that purpose.
   *
   * This information will be emitted as contractDetails event.
   *
   * @param contract The contract used as sample to query the available contracts.
   */
  getContractDetails(contract: Contract): Observable<ContractDetailsUpdate> {
    return this.subscriptions.register<ContractDetails[]>(
      (reqId) => {
        this.api.reqContractDetails(reqId, contract);
      },
      undefined,
      [
        [EventName.contractDetails, this.onContractDetails],
        [EventName.contractDetailsEnd, this.onContractDetailsEnd],
      ]
    );
  }

  /** pnl event handler. */
  private onPnL = (
    subscriptions: Map<number, IBApiNextSubscription<PnL>>,
    reqId: number,
    dailyPnL: number,
    unrealizedPnL: number,
    realizedPnL: number
  ): void => {
    // get subscription

    const subscription = subscriptions.get(reqId);
    if (!subscription) {
      return;
    }

    // sent change to subscribers

    subscription.next({
      all: { dailyPnL, unrealizedPnL, realizedPnL },
    });
  };

  /**
   * Create a subscription to receive real time daily PnL and unrealized PnL updates.
   *
   * @param account Account for which to receive PnL updates.
   * @param modelCode Specify to request PnL updates for a specific model.
   */
  getPnL(account: string, model?: string): Observable<PnL> {
    return this.subscriptions
      .register(
        (reqId) => {
          this.api.reqPnL(reqId, account, model);
        },
        (reqId) => {
          this.api.cancelPnL(reqId);
        },
        [[EventName.pnl, this.onPnL]],
        `${account}:${model}`
      )
      .pipe(map((v: { all: PnL }) => v.all));
  }

  /** pnlSingle event handler. */
  private readonly onPnLSingle = (
    subscriptions: Map<number, IBApiNextSubscription<PnLSingle>>,
    reqId: number,
    pos: number,
    dailyPnL: number,
    unrealizedPnL: number,
    realizedPnL: number,
    value: number
  ) => {
    // get subscription

    const subscription = subscriptions.get(reqId);
    if (!subscription) {
      return;
    }

    // sent change to subscribers

    subscription.next({
      all: {
        position: pos,
        dailyPnL: undefineMax(dailyPnL),
        unrealizedPnL: undefineMax(unrealizedPnL),
        realizedPnL: undefineMax(realizedPnL),
        marketValue: undefineMax(value),
      },
    });
  };

  /**
   * Create a subscription to receive real time updates for daily PnL of individual positions.
   *
   * @param account Account in which position exists.
   * @param modelCode Model in which position exists.
   * @param conId Contract ID (conId) of contract to receive daily PnL updates for.
   */
  getPnLSingle(
    account: string,
    modelCode: string,
    conId: number
  ): Observable<PnLSingle> {
    return this.subscriptions
      .register<PnLSingle>(
        (reqId) => {
          this.api.reqPnLSingle(reqId, account, modelCode, conId);
        },
        (reqId) => {
          this.api.cancelPnLSingle(reqId);
        },
        [[EventName.pnlSingle, this.onPnLSingle]],
        `${account}:${modelCode}:${conId}`
      )
      .pipe(map((v: { all: PnLSingle }) => v.all));
  }

  /**
   * Switches data type returned from reqMktData request to "frozen", "delayed" or "delayed-frozen" market data.
   * Requires TWS/IBG v963+.
   *
   * By default only real-time [[MarketDataType.REALTIME]] market data is enabled.
   *
   * The API can receive frozen market data from Trader Workstation.
   * Frozen market data is the last data recorded in our system.
   * During normal trading hours, the API receives real-time market data.
   * Invoking this function with argument [[MarketDataType.FROZEN]] requests a switch to frozen data immediately or after the close.
   * When the market reopens, the market data type will automatically switch back to real time if available.
   *
   * @param type The requested market data type.
   */
  setMarketDataType(type: MarketDataType): void {
    this.api.reqMarketDataType(type);
  }

  /** tickPrice, tickSize and tickGeneric event handler */
  private readonly onTick = (
    subscriptions: Map<number, IBApiNextSubscription<MutableMarketData>>,
    reqId: number,
    tickType: IBApiTickType,
    value: number
  ): void => {
    // filter -1 on Bid/Ask and Number.MAX_VALUE on all.

    if (
      value === -1 &&
      (tickType === IBApiTickType.BID ||
        tickType === IBApiTickType.DELAYED_BID ||
        tickType === IBApiTickType.ASK ||
        tickType === IBApiTickType.DELAYED_ASK)
    ) {
      value = Number.MAX_VALUE;
    }
    if (value === Number.MAX_VALUE) {
      return;
    }

    // get subscription

    const subscription = subscriptions.get(reqId);
    if (!subscription) {
      return;
    }

    // update latest value on cache

    const cached = subscription.lastAllValue ?? new MutableMarketData();
    const hasChanged = cached.has(tickType);

    const updatedValue: MarketDataTick = {
      value,
      ingressTm: Date.now(),
    };

    cached.set(tickType, updatedValue);

    // deliver to subject

    if (hasChanged) {
      subscription.next({
        all: cached,
        changed: new MutableMarketData([[tickType, updatedValue]]),
      });
    } else {
      subscription.next({
        all: cached,
        added: new MutableMarketData([[tickType, updatedValue]]),
      });
    }
  };

  /** tickOptionComputationHandler event handler */
  private readonly onTickOptionComputation = (
    subscriptions: Map<number, IBApiNextSubscription<MutableMarketData>>,
    reqId: number,
    field: number,
    impliedVolatility: number,
    delta: number,
    optPrice: number,
    pvDividend: number,
    gamma: number,
    vega: number,
    theta: number,
    undPrice: number
  ): void => {
    // get subscription

    const subscription = subscriptions.get(reqId);
    if (!subscription) {
      return;
    }

    // generate [[IBApiNext]] market data ticks

    const now = Date.now();

    const ticks: [IBApiNextTickType, MarketDataTick][] = [
      [
        IBApiNextTickType.OPTION_UNDERLYING,
        { value: undPrice, ingressTm: now },
      ],
      [
        IBApiNextTickType.OPTION_PV_DIVIDEND,
        { value: pvDividend, ingressTm: now },
      ],
    ];

    switch (field) {
      case IBApiTickType.BID_OPTION:
        ticks.push(
          [
            IBApiNextTickType.BID_OPTION_IV,
            { value: impliedVolatility, ingressTm: now },
          ],
          [
            IBApiNextTickType.BID_OPTION_DELTA,
            { value: delta, ingressTm: now },
          ],
          [
            IBApiNextTickType.BID_OPTION_PRICE,
            { value: optPrice, ingressTm: now },
          ],
          [
            IBApiNextTickType.BID_OPTION_GAMMA,
            { value: gamma, ingressTm: now },
          ],
          [IBApiNextTickType.BID_OPTION_VEGA, { value: vega, ingressTm: now }],
          [IBApiNextTickType.BID_OPTION_THETA, { value: theta, ingressTm: now }]
        );
        break;
      case IBApiTickType.DELAYED_BID_OPTION:
        ticks.push(
          [
            IBApiNextTickType.DELAYED_BID_OPTION_IV,
            { value: impliedVolatility, ingressTm: now },
          ],
          [
            IBApiNextTickType.DELAYED_BID_OPTION_DELTA,
            { value: delta, ingressTm: now },
          ],
          [
            IBApiNextTickType.DELAYED_BID_OPTION_PRICE,
            { value: optPrice, ingressTm: now },
          ],
          [
            IBApiNextTickType.DELAYED_BID_OPTION_GAMMA,
            { value: gamma, ingressTm: now },
          ],
          [
            IBApiNextTickType.DELAYED_BID_OPTION_VEGA,
            { value: vega, ingressTm: now },
          ],
          [
            IBApiNextTickType.DELAYED_BID_OPTION_THETA,
            { value: theta, ingressTm: now },
          ]
        );
        break;
      case IBApiTickType.ASK_OPTION:
        ticks.push(
          [
            IBApiNextTickType.ASK_OPTION_IV,
            { value: impliedVolatility, ingressTm: now },
          ],
          [
            IBApiNextTickType.ASK_OPTION_DELTA,
            { value: delta, ingressTm: now },
          ],
          [
            IBApiNextTickType.ASK_OPTION_PRICE,
            { value: optPrice, ingressTm: now },
          ],
          [
            IBApiNextTickType.ASK_OPTION_GAMMA,
            { value: gamma, ingressTm: now },
          ],
          [IBApiNextTickType.ASK_OPTION_VEGA, { value: vega, ingressTm: now }],
          [IBApiNextTickType.ASK_OPTION_THETA, { value: theta, ingressTm: now }]
        );
        break;
      case IBApiTickType.DELAYED_ASK_OPTION:
        ticks.push(
          [
            IBApiNextTickType.DELAYED_ASK_OPTION_IV,
            { value: impliedVolatility, ingressTm: now },
          ],
          [
            IBApiNextTickType.DELAYED_ASK_OPTION_DELTA,
            { value: delta, ingressTm: now },
          ],
          [
            IBApiNextTickType.DELAYED_ASK_OPTION_PRICE,
            { value: optPrice, ingressTm: now },
          ],
          [
            IBApiNextTickType.DELAYED_ASK_OPTION_GAMMA,
            { value: gamma, ingressTm: now },
          ],
          [
            IBApiNextTickType.DELAYED_ASK_OPTION_VEGA,
            { value: vega, ingressTm: now },
          ],
          [
            IBApiNextTickType.DELAYED_ASK_OPTION_THETA,
            { value: theta, ingressTm: now },
          ]
        );
        break;
      case IBApiTickType.LAST_OPTION:
        ticks.push(
          [
            IBApiNextTickType.LAST_OPTION_IV,
            { value: impliedVolatility, ingressTm: now },
          ],
          [
            IBApiNextTickType.LAST_OPTION_DELTA,
            { value: delta, ingressTm: now },
          ],
          [
            IBApiNextTickType.LAST_OPTION_PRICE,
            { value: optPrice, ingressTm: now },
          ],
          [
            IBApiNextTickType.LAST_OPTION_GAMMA,
            { value: gamma, ingressTm: now },
          ],
          [IBApiNextTickType.LAST_OPTION_VEGA, { value: vega, ingressTm: now }],
          [
            IBApiNextTickType.LAST_OPTION_THETA,
            { value: theta, ingressTm: now },
          ]
        );
        break;
      case IBApiTickType.DELAYED_LAST_OPTION:
        ticks.push(
          [
            IBApiNextTickType.DELAYED_LAST_OPTION_IV,
            { value: impliedVolatility, ingressTm: now },
          ],
          [
            IBApiNextTickType.DELAYED_LAST_OPTION_DELTA,
            { value: delta, ingressTm: now },
          ],
          [
            IBApiNextTickType.DELAYED_LAST_OPTION_PRICE,
            { value: optPrice, ingressTm: now },
          ],
          [
            IBApiNextTickType.DELAYED_LAST_OPTION_GAMMA,
            { value: gamma, ingressTm: now },
          ],
          [
            IBApiNextTickType.DELAYED_LAST_OPTION_VEGA,
            { value: vega, ingressTm: now },
          ],
          [
            IBApiNextTickType.DELAYED_LAST_OPTION_THETA,
            { value: theta, ingressTm: now },
          ]
        );
        break;
      case IBApiTickType.MODEL_OPTION:
        ticks.push(
          [
            IBApiNextTickType.MODEL_OPTION_IV,
            { value: impliedVolatility, ingressTm: now },
          ],
          [
            IBApiNextTickType.MODEL_OPTION_DELTA,
            { value: delta, ingressTm: now },
          ],
          [
            IBApiNextTickType.MODEL_OPTION_PRICE,
            { value: optPrice, ingressTm: now },
          ],
          [
            IBApiNextTickType.MODEL_OPTION_GAMMA,
            { value: gamma, ingressTm: now },
          ],
          [
            IBApiNextTickType.MODEL_OPTION_VEGA,
            { value: vega, ingressTm: now },
          ],
          [
            IBApiNextTickType.MODEL_OPTION_THETA,
            { value: theta, ingressTm: now },
          ]
        );
        break;
      case IBApiTickType.DELAYED_MODEL_OPTION:
        ticks.push(
          [
            IBApiNextTickType.DELAYED_MODEL_OPTION_IV,
            { value: impliedVolatility, ingressTm: now },
          ],
          [
            IBApiNextTickType.DELAYED_MODEL_OPTION_DELTA,
            { value: delta, ingressTm: now },
          ],
          [
            IBApiNextTickType.DELAYED_MODEL_OPTION_PRICE,
            { value: optPrice, ingressTm: now },
          ],
          [
            IBApiNextTickType.DELAYED_MODEL_OPTION_GAMMA,
            { value: gamma, ingressTm: now },
          ],
          [
            IBApiNextTickType.DELAYED_MODEL_OPTION_VEGA,
            { value: vega, ingressTm: now },
          ],
          [
            IBApiNextTickType.DELAYED_MODEL_OPTION_THETA,
            { value: theta, ingressTm: now },
          ]
        );
        break;
    }

    // update latest value on cache

    const cached = subscription.lastAllValue ?? new MutableMarketData();
    const added = new MutableMarketData();
    const changed = new MutableMarketData();

    ticks.forEach((tick) => {
      if (tick[1].value !== Number.MAX_VALUE && tick[1].value !== undefined) {
        if (cached.has(tick[0])) {
          changed.set(tick[0], tick[1]);
        } else {
          added.set(tick[0], tick[1]);
        }
        cached.set(tick[0], tick[1]);
      }
    });

    // deliver to subject

    if (cached.size) {
      subscription.next({
        all: cached,
        added: added.size ? added : undefined,
        changed: changed.size ? changed : undefined,
      });
    }
  };

  /**
   * Create a subscription to receive real time market data.
   * Returns market data for an instrument either in real time or 10-15 minutes delayed (depending on the market data type specified,
   * see [[setMarketDataType]]).
   *
   * @param contract The [[Contract]] for which the data is being requested
   * @param genericTickList comma  separated ids of the available generic ticks:
   * - 100 Option Volume (currently for stocks)
   * - 101 Option Open Interest (currently for stocks)
   * - 104 Historical Volatility (currently for stocks)
   * - 105 Average Option Volume (currently for stocks)
   * - 106 Option Implied Volatility (currently for stocks)
   * - 162 Index Future Premium
   * - 165 Miscellaneous Stats
   * - 221 Mark Price (used in TWS P&L computations)
   * - 225 Auction values (volume, price and imbalance)
   * - 233 RTVolume - contains the last trade price, last trade size, last trade time, total volume, VWAP, and single trade flag.
   * - 236 Shortable
   * - 256 Inventory
   * - 258 Fundamental Ratios
   * - 411 Realtime Historical Volatility
   * - 456 IBDividends
   * @param snapshot For users with corresponding real time market data subscriptions.
   * A `true` value will return a one-time snapshot, while a `false` value will provide streaming data.
   * @param regulatorySnapshot Snapshot for US stocks requests NBBO snapshots for users which have "US Securities Snapshot Bundle" subscription
   * but not corresponding Network A, B, or C subscription necessary for streaming * market data.
   * One-time snapshot of current market price that will incur a fee of 1 cent to the account per snapshot.
   */
  getMarketData(
    contract: Contract,
    genericTickList: string,
    snapshot: boolean,
    regulatorySnapshot: boolean
  ): Observable<MarketDataUpdate> {
    return this.subscriptions.register<MutableMarketData>(
      (reqId) => {
        this.api.reqMktData(
          reqId,
          contract,
          genericTickList,
          snapshot,
          regulatorySnapshot
        );
      },
      (reqId) => {
        // when using snapshot, cancel will cause a "Can't find EId with tickerId" error.
        if (!snapshot && !regulatorySnapshot) {
          this.api.cancelMktData(reqId);
        }
      },
      [
        [EventName.tickPrice, this.onTick],
        [EventName.tickSize, this.onTick],
        [EventName.tickGeneric, this.onTick],
        [EventName.tickOptionComputation, this.onTickOptionComputation],
      ],
      snapshot || regulatorySnapshot
        ? undefined
        : `${JSON.stringify(contract)}:${genericTickList}`
    );
  }

  /** historicalData event handler */
  private readonly onHistoricalData = (
    subscriptions: Map<number, IBApiNextSubscription<Bar[]>>,
    reqId: number,
    time: string,
    open: number,
    high: number,
    low: number,
    close: number,
    volume: number,
    count: number,
    WAP: number
  ): void => {
    // get subscription

    const subscription = subscriptions.get(reqId);
    if (!subscription) {
      return;
    }

    // append bar or signal completion

    if (time.startsWith("finished")) {
      subscription.complete();
    } else {
      const all = subscription.lastAllValue ?? [];
      const current: Bar = { time };
      if (open !== -1) {
        current.open = open;
      }
      if (high !== -1) {
        current.high = high;
      }
      if (low !== -1) {
        current.low = low;
      }
      if (close !== -1) {
        current.close = close;
      }
      if (volume !== -1) {
        current.volume = volume;
      }
      if (count !== -1) {
        current.count = count;
      }
      if (WAP !== -1) {
        current.WAP = WAP;
      }
      all.push(current);
      subscription.next({
        all,
      });
    }
  };

  /**
   * Get a contracts historical data.
   *
   * When requesting historical data, a finishing time and date is required along with a duration string.
   * For example, having:
   * - endDateTime: 20130701 23:59:59 GMT
   * - durationStr: 3
   * will return three days of data counting backwards from July 1st 2013 at 23:59:59 GMT resulting in all the available bars of the last three days
   * until the date and time specified.
   *
   * It is possible to specify a timezone optionally.
   *
   * @see https://interactivebrokers.github.io/tws-api/historical_bars.html for details.
   *
   * @param contract The contract for which we want to retrieve the data.
   * @param endDateTime Request's ending time with format yyyyMMdd HH:mm:ss {TMZ}.
   * @param durationStr The amount of time for which the data needs to be retrieved:
   * - [n] S (seconds)
   * - [n] D (days)
   * - [n] W (weeks)
   * - [n] M (months)
   * - [n] Y (years)
   * @param barSizeSetting the size of the bar:
   * - 1 sec
   * - 5 secs
   * - 15 secs
   * - 30 secs
   * - 1 min
   * - 2 mins
   * - 3 mins
   * - 5 mins
   * - 15 mins
   * - 30 mins
   * - 1 hour
   * - 1 day
   * @param whatToShow the kind of information being retrieved:
   * - TRADES
   * - MIDPOINT
   * - BID
   * - ASK
   * - BID_ASK
   * - HISTORICAL_VOLATILITY
   * - OPTION_IMPLIED_VOLATILITY
   * - FEE_RATE
   * - REBATE_RATE
   * @param useRTH Set to 0 to obtain the data which was also generated outside of the Regular Trading Hours, set to 1 to obtain only the RTH data
   * @param formatDate Set to 1 to obtain the bars' time as yyyyMMdd HH:mm:ss, set to 2 to obtain it like system time format in seconds
   */
  getHistoricalData(
    contract: Contract,
    endDateTime: string | undefined,
    durationStr: string,
    barSizeSetting: string,
    whatToShow: string,
    useRTH: number,
    formatDate: number
  ): Promise<Bar[]> {
    return lastValueFrom(
      this.subscriptions
        .register<Bar[]>(
          (reqId) => {
            this.api.reqHistoricalData(
              reqId,
              contract,
              endDateTime,
              durationStr,
              barSizeSetting,
              whatToShow,
              useRTH,
              formatDate,
              false
            );
          },
          undefined,
          [[EventName.historicalData, this.onHistoricalData]],
          undefined
        )
        .pipe(map((v: { all: Bar[] }) => v.all))
    );
  }

  /** historicalDataUpdate event handler */
  private readonly onHistoricalDataUpdate = (
    subscriptions: Map<number, IBApiNextSubscription<Bar>>,
    reqId: number,
    time: string,
    open: number,
    high: number,
    low: number,
    close: number,
    volume: number,
    count: number,
    WAP: number
  ): void => {
    // get subscription

    const subscription = subscriptions.get(reqId);
    if (!subscription) {
      return;
    }

    // update bar

    const current = subscription.lastAllValue ?? {};
    current.time = time;
    current.open = open !== -1 ? open : undefined;
    current.high = high !== -1 ? high : undefined;
    current.low = low !== -1 ? low : undefined;
    current.close = close !== -1 ? close : undefined;
    current.volume = volume !== -1 ? volume : undefined;
    current.count = count !== -1 ? count : undefined;
    current.WAP = WAP !== -1 ? WAP : undefined;
    subscription.next({
      all: current,
    });
  };

  /**
   * Create a subscription to receive update on the most recent historical data bar of a contract.
   *
   * Use {@link IBApiNext.getHistoricalData} to receive history data and use this function if
   * you want to continue receiving real-time updates on most recent bar.
   *
   * @see https://interactivebrokers.github.io/tws-api/historical_bars.html for details.
   *
   * @param contract The contract for which we want to retrieve the data.
   * @param barSizeSetting the size of the bar:
   * - 1 sec
   * - 5 secs
   * - 15 secs
   * - 30 secs
   * - 1 min
   * - 2 mins
   * - 3 mins
   * - 5 mins
   * - 15 mins
   * - 30 mins
   * - 1 hour
   * - 1 day
   * @param whatToShow the kind of information being retrieved:
   * - TRADES
   * - MIDPOINT
   * - BID
   * - ASK
   * - BID_ASK
   * - HISTORICAL_VOLATILITY
   * - OPTION_IMPLIED_VOLATILITY
   * - FEE_RATE
   * - REBATE_RATE
   * @param formatDate Set to 1 to obtain the bars' time as yyyyMMdd HH:mm:ss, set to 2 to obtain it like system time format in seconds
   */
  getHistoricalDataUpdates(
    contract: Contract,
    barSizeSetting: string,
    whatToShow: string,
    formatDate: number
  ): Observable<Bar> {
    return this.subscriptions
      .register<Bar>(
        (reqId) => {
          this.api.reqHistoricalData(
            reqId,
            contract,
            "",
            "1 D",
            barSizeSetting,
            whatToShow,
            0,
            formatDate,
            true
          );
        },
        (reqId) => {
          this.api.cancelHistoricalData(reqId);
        },
        [[EventName.historicalDataUpdate, this.onHistoricalDataUpdate]],
        `${JSON.stringify(
          contract
        )}:${barSizeSetting}:${whatToShow}:${formatDate}`
      )
      .pipe(map((v: { all: Bar }) => v.all));
  }

  /** historicalTicks event handler */
  private readonly onHistoricalTicks = (
    subscriptions: Map<number, IBApiNextSubscription<HistoricalTick[]>>,
    reqId: number,
    ticks: HistoricalTick[],
    done: boolean
  ): void => {
    // get subscription

    const subscription = subscriptions.get(reqId);
    if (!subscription) {
      return;
    }

    // append tick

    let allTicks = subscription.lastAllValue;
    allTicks = allTicks ? allTicks.concat(ticks) : ticks;

    subscription.next({
      all: allTicks,
    });

    if (done) {
      subscription.complete();
    }
  };

  /**
   * Create a subscription to receive historical mid prices from Time&Sales data of an instrument.
   * The next callback will be invoked each time a new tick is received from TWS.
   * The complete callback will be invoked when all required ticks have been
   * received.
   *
   * @param contract [[Contract]] object that is subject of query
   * @param startDateTime "20170701 12:01:00". Uses TWS timezone specified at login.
   * @param endDateTime "20170701 13:01:00". In TWS timezone. Exactly one of start time and end time has to be defined.
   * @param numberOfTicks Number of distinct data points. Max currently 1000 per request.
   * @param useRTH Data from regular trading hours (1), or all available hours (0)
   */
  getHistoricalTicksMid(
    contract: Contract,
    startDateTime: string,
    endDateTime: string,
    numberOfTicks: number,
    useRTH: number
  ): Observable<HistoricalTick[]> {
    return this.subscriptions
      .register<HistoricalTick[]>(
        (reqId) => {
          this.api.reqHistoricalTicks(
            reqId,
            contract,
            startDateTime,
            endDateTime,
            numberOfTicks,
            "MIDPOINT",
            useRTH,
            false
          );
        },
        undefined,
        [[EventName.historicalTicks, this.onHistoricalTicks]],
        undefined
      )
      .pipe(map((v: { all: HistoricalTick[] }) => v.all));
  }

  /** historicalTicksBidAsk event handler */
  private readonly onHistoricalTicksBidAsk = (
    subscriptions: Map<number, IBApiNextSubscription<HistoricalTickBidAsk[]>>,
    reqId: number,
    ticks: HistoricalTickBidAsk[],
    done: boolean
  ): void => {
    // get subscription

    const subscription = subscriptions.get(reqId);
    if (!subscription) {
      return;
    }

    // append tick

    let allTicks = subscription.lastAllValue;
    allTicks = allTicks ? allTicks.concat(ticks) : ticks;

    subscription.next({
      all: allTicks,
    });

    if (done) {
      subscription.complete();
    }
  };

  /**
   * Create a subscription to receive historical bid and ask prices from Time&Sales data of an instrument.
   * The next callback will be invoked each time a new tick is received from TWS.
   * The complete callback will be invoked when all required ticks have been
   * received.
   *
   * @param contract [[Contract]] object that is subject of query
   * @param startDateTime "20170701 12:01:00". Uses TWS timezone specified at login.
   * @param endDateTime "20170701 13:01:00". In TWS timezone. Exactly one of start time and end time has to be defined.
   * @param numberOfTicks Number of distinct data points. Max currently 1000 per request.
   * @param useRTH Data from regular trading hours (1), or all available hours (0)
   * @param ignoreSize A filter only used when the source price is Bid_Ask
   */
  getHistoricalTicksBidAsk(
    contract: Contract,
    startDateTime: string,
    endDateTime: string,
    numberOfTicks: number,
    useRTH: number,
    ignoreSize: boolean
  ): Observable<HistoricalTickBidAsk[]> {
    return this.subscriptions
      .register<HistoricalTickBidAsk[]>(
        (reqId) => {
          this.api.reqHistoricalTicks(
            reqId,
            contract,
            startDateTime,
            endDateTime,
            numberOfTicks,
            "BID_ASK",
            useRTH,
            ignoreSize
          );
        },
        undefined,
        [[EventName.historicalTicksBidAsk, this.onHistoricalTicksBidAsk]],
        undefined
      )
      .pipe(map((v: { all: HistoricalTickBidAsk[] }) => v.all));
  }

  /** historicalTicksLast event handler */
  private readonly onHistoricalTicksLast = (
    subscriptions: Map<number, IBApiNextSubscription<HistoricalTickLast[]>>,
    reqId: number,
    ticks: HistoricalTickLast[],
    done: boolean
  ): void => {
    // get subscription

    const subscription = subscriptions.get(reqId);
    if (!subscription) {
      return;
    }

    // append tick

    let allTicks = subscription.lastAllValue;
    allTicks = allTicks ? allTicks.concat(ticks) : ticks;

    subscription.next({
      all: allTicks,
    });

    if (done) {
      subscription.complete();
    }
  };

  /**
   * Create a subscription to receive historical last trade prices from Time&Sales data of an instrument.
   * The next callback will be invoked each time a new tick is received from TWS.
   * The complete callback will be invoked when all required ticks have been
   * received.
   *
   * @param contract [[Contract]] object that is subject of query
   * @param startDateTime "20170701 12:01:00". Uses TWS timezone specified at login.
   * @param endDateTime "20170701 13:01:00". In TWS timezone. Exactly one of start time and end time has to be defined.
   * @param numberOfTicks Number of distinct data points. Max 1000 per request.
   * @param useRTH Data from regular trading hours (1), or all available hours (0)
   */
  getHistoricalTicksLast(
    contract: Contract,
    startDateTime: string,
    endDateTime: string,
    numberOfTicks: number,
    useRTH: number
  ): Observable<HistoricalTickLast[]> {
    return this.subscriptions
      .register<HistoricalTickLast[]>(
        (reqId) => {
          this.api.reqHistoricalTicks(
            reqId,
            contract,
            startDateTime,
            endDateTime,
            numberOfTicks,
            "TRADES",
            useRTH,
            false
          );
        },
        undefined,
        [[EventName.historicalTicksLast, this.onHistoricalTicksLast]],
        undefined
      )
      .pipe(map((v: { all: HistoricalTickLast[] }) => v.all));
  }

  /** mktDepthExchanges event handler */
  private readonly onMktDepthExchanges = (
    subscriptions: Map<
      number,
      IBApiNextSubscription<DepthMktDataDescription[]>
    >,
    depthMktDataDescriptions: DepthMktDataDescription[]
  ): void => {
    subscriptions.forEach((sub) => {
      sub.next({
        all: depthMktDataDescriptions,
      });
      sub.complete();
    });
  };

  /**
   * Get venues for which market data is returned on getMarketDepthL2 (those with market makers).
   */
  getMarketDepthExchanges(): Promise<DepthMktDataDescription[]> {
    return lastValueFrom(
      this.subscriptions
        .register<DepthMktDataDescription[]>(
          () => {
            this.api.reqMktDepthExchanges();
          },
          undefined,
          [[EventName.mktDepthExchanges, this.onMktDepthExchanges]],
          "reqMktDepthExchanges" // use same instance id each time, to make sure there is only 1 pending request at time
        )
        .pipe(map((v: { all: DepthMktDataDescription[] }) => v.all))
    );
  }
  /**
   * Feeds in currently open orders.
   *
   * @param listener
   * orderId: The order's unique id.
   *
   * contract: The order's [[Contract]]
   *
   * order: The currently active [[Order]]
   *
   * orderState: The order's [[OrderState]]
   *
   * @see [[placeOrder]], [[reqAllOpenOrders]], [[reqAutoOpenOrders]]
   */
  private readonly onOpenOrder = (
      subscriptions: Map<number, IBApiNextSubscription<OpenOrder[]>>,
      orderId: number,
      contract: Contract,
      order: Order,
      orderState: OrderState): void => {
    subscriptions.forEach((sub) => {
      const allOrders = sub.lastAllValue ?? [];
      allOrders.push({ orderId, contract, order, orderState })
      sub.next({
        all: allOrders,
      });
    });
  }

  /**
   *  Ends the subscrition once all openOrders are recieved
   *  @param subscriptions
   */
  private readonly onOpenOrderEnd = (subscriptions: Map<number, IBApiNextSubscription<OpenOrder[]>>): void => {
    logger.debug("Recieved end of Orders")
    subscriptions.forEach((sub) => {
      sub.complete()
    });
  }


   /**
   * Response to API bind order control message.
   *
   * @param orderId: permId
   * @param apiClientId: API client id.
   * @param apiOrderId: API order id.
   *
   * @see [[reqOpenOrders]]
   */
  private readonly onOrderBound = (
    // TODO finish implementation
    subscription: Map<number, IBApiNextSubscription<OpenOrder[]>>,
    orderId: number, apiClientId: number, apiOrderId: number
  ): void => {
    // not sure what it's used for
    logger.error(`missing OrderBound implementation - ${orderId}, ${apiClientId}, ${apiOrderId}`)
  }

  /**
   * Requests all current open orders in associated accounts at the current moment.
   * The existing orders will be received via the openOrder and orderStatus events.
   *
   * Open orders are returned once; this function does not initiate a subscription.
   * Author: Tsopic - proud father of his first rxjs function
   */
  getAllOpenOrders(): Promise<OpenOrder[]> {
    return lastValueFrom(this.subscriptions.register<OpenOrder[]>(
      () => {
        this.api.reqAllOpenOrders();
      },
      undefined,
      [
        [EventName.openOrder, this.onOpenOrder],
        [EventName.orderStatus, this.onOrderBound],
        [EventName.openOrderEnd, this.onOpenOrderEnd]
      ]
    ).pipe(map((v: { all: OpenOrder[] }) => v.all)));
  }
}<|MERGE_RESOLUTION|>--- conflicted
+++ resolved
@@ -1,10 +1,5 @@
 import { lastValueFrom, Observable, Subject } from "rxjs";
-<<<<<<< HEAD
-import { map, take } from "rxjs/operators";
-
-=======
 import { map } from "rxjs/operators";
->>>>>>> 480f11d2
 import {
     Bar, Contract, ContractDetails, DepthMktDataDescription, ErrorCode, EventName, HistoricalTick,
     HistoricalTickBidAsk, HistoricalTickLast, Order, OrderState
