import colors from "colors";
import { Subscription } from "rxjs";

import { IBApiNext } from "../../api-next";
import LogLevel from "../../api/data/enum/log-level";
import configuration from "../../common/configuration";
import logger from "../../common/logger";

/**
 * @internal
 *
 * JSON replace function to convert ES6 Maps to tuple arrays.
 */
function jsonReplacer(key, value) {
  if (value instanceof Map) {
    const tuples: [unknown, unknown][] = [];
    value.forEach((v, k) => {
      tuples.push([k, v]);
    });
    return tuples;
  } else {
    return value;
  }
}

/**
 * Base-class for the [[IBApiNext]] apps.
 */
export class IBApiNextApp {
  constructor(
    appDescription: string,
    usageDescription: string,
    optionArgumentDescriptions: [string, string][],
    usageExample: string
  ) {
    this.parseCommandLine(
      appDescription,
      usageDescription,
      [...this.COMMON_OPTION_ARGUMENTS, ...optionArgumentDescriptions],
      usageExample
    );
  }

  /** Common command line options of all [[IBApiNext]] apps. */
  private readonly COMMON_OPTION_ARGUMENTS: [string, string][] = [
    ["h", "(or -help) Print the help text."],
    ["log=<log_level>", "Log level. Valid values: error, warn, info, debug."],
    [
      "host=<hostname>",
      "IP or hostname of the TWS or IB Gateway. Default is 127.0.0.1.",
    ],
    ["port=<number>", "Post number of the TWS or IB Gateway. Default is 4002."],
  ];

  /** The [[IBApiNext]] instance. */
  protected api: IBApiNext;

  /** The subscription on the IBApi errors. */
  protected error$: Subscription;

  /** The command-line arguments. */
  protected cmdLineArgs: Record<string, string | number>;

  /** Connect to TWS. */
  connect(reconnectInterval?: number, clientId?: number): void {
    // create the IBApiNext object
<<<<<<< HEAD
=======

>>>>>>> 6337f9ab
    const port = (this.cmdLineArgs.port as number) ?? configuration.ib_port;
    const host = (this.cmdLineArgs.host as string) ?? configuration.ib_host;

    logger.debug(`Logging into server: ${host}:${port}`);
    if (!this.api) {
      this.api = new IBApiNext({
        reconnectInterval,
        host,
        port,
      });
      if (this.cmdLineArgs.log) {
        switch (this.cmdLineArgs.log) {
          case "error":
            this.api.logLevel = LogLevel.ERROR;
            break;
          case "warn":
            this.api.logLevel = LogLevel.WARN;
            break;
          case "info":
            this.api.logLevel = LogLevel.INFO;
            break;
          case "debug":
            this.api.logLevel = LogLevel.DETAIL;
            break;
          default:
            this.error(
              `Unknown value '${this.cmdLineArgs.log}' on -log argument.`
            );
            break;
        }
      }
    }

    // log generic errors (reqId = -1) and exit with failure code

    if (!this.error$) {
      this.error$ = this.api.errorSubject.subscribe((error) => {
        if (error.reqId === -1) {
          this.error(`${error.error.message}`);
          logger.error(
            `Encountered error, IB host: ${configuration.ib_host} Port: ${configuration.ib_port}`
          );
        }
      });
    }

<<<<<<< HEAD
    try {
      this.api.connect();
    } catch (error) {
      logger.error("Connection error", error.message);
      logger.debug(`IB host: ${host} - IB port: ${port}`);
    }
=======
    this.api.connect(clientId);
>>>>>>> 6337f9ab
  }

  /**
   * Print text to console.
   */
  printText(text: string): void {
    console.log(text);
  }

  /**
   * Print an object (JSON formatted) to console.
   */
  printObject(obj: unknown): void {
    console.log(`${JSON.stringify(obj, jsonReplacer, 2)}`);
  }

  /**
   * Print and error to console and exit the app with error code, unless -watch argument is present.
   */
  error(text: string): void {
    console.error(
      colors.bold.red(`[${new Date().toLocaleTimeString()}] ERROR: ${text}`)
    );
    if (!this.cmdLineArgs.watch) {
      this.exit(1);
    }
  }

  /**
   * Exit the app.
   */
  exit(exitCode: number = 0): void {
    this.error$?.unsubscribe();
    process.exit(exitCode);
  }

  /** Parse the command line. */
  private parseCommandLine(
    description: string,
    usage: string,
    optionArguments: [string, string][],
    example: string
  ): void {
    this.cmdLineArgs = {};

    process.argv.slice(2).forEach((arg) => {
      const pair = arg.split("=");
      const name = pair[0].substr(1);
      if (!optionArguments.find((v) => v[0].split("=")[0] == name)) {
        console.error("ERROR: Unknown argument -" + pair[0]);
        process.exit(1);
      }
      this.cmdLineArgs[name] = pair.length > 1 ? pair[1] ?? "1" : "1";
    });

    if (this.cmdLineArgs.h || this.cmdLineArgs.help) {
      console.info(
        this.formatHelpText(description, usage, optionArguments, example)
      );
      process.exit(0);
    }
  }

  /** Format the help text. */
  private formatHelpText(
    description: string,
    usage: string,
    options: [string, string][],
    example: string
  ): string {
    let result = description + "\n" + usage + "\n" + "Options:\n";
    options.forEach((argument) => {
      result += "  -" + argument[0] + ": " + argument[1] + "\n";
    });
    return result + "Example: " + example;
  }
}<|MERGE_RESOLUTION|>--- conflicted
+++ resolved
@@ -64,10 +64,7 @@
   /** Connect to TWS. */
   connect(reconnectInterval?: number, clientId?: number): void {
     // create the IBApiNext object
-<<<<<<< HEAD
-=======
 
->>>>>>> 6337f9ab
     const port = (this.cmdLineArgs.port as number) ?? configuration.ib_port;
     const host = (this.cmdLineArgs.host as string) ?? configuration.ib_host;
 
@@ -114,16 +111,12 @@
       });
     }
 
-<<<<<<< HEAD
     try {
-      this.api.connect();
+      this.api.connect(clientId);
     } catch (error) {
       logger.error("Connection error", error.message);
       logger.debug(`IB host: ${host} - IB port: ${port}`);
     }
-=======
-    this.api.connect(clientId);
->>>>>>> 6337f9ab
   }
 
   /**
